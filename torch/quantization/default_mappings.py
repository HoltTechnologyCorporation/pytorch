import torch
from torch import nn

import torch.nn.functional as F
import torch.nn.intrinsic as nni
import torch.nn.intrinsic.quantized as nniq
import torch.nn.intrinsic.qat as nniqat
import torch.nn.quantized as nnq
import torch.nn.quantized.dynamic as nnqd
import torch.nn.qat as nnqat

from .stubs import QuantStub, DeQuantStub

# Map for swapping float module to quantized ones
DEFAULT_MODULE_MAPPING = {
    nn.Linear: nnq.Linear,
    nn.ReLU: nnq.ReLU,
    nn.ReLU6: nnq.ReLU6,
    nn.Hardswish: nnq.Hardswish,
    nn.ELU: nnq.ELU,
    nn.Conv1d: nnq.Conv1d,
    nn.Conv2d: nnq.Conv2d,
    nn.Conv3d: nnq.Conv3d,
<<<<<<< HEAD
    nn.BatchNorm1d: nnq.BatchNorm1d,
=======
    nn.ConvTranspose1d: nnq.ConvTranspose1d,
    nn.ConvTranspose2d: nnq.ConvTranspose2d,
>>>>>>> 44e599ed
    nn.BatchNorm2d: nnq.BatchNorm2d,
    nn.BatchNorm3d: nnq.BatchNorm3d,
    nn.LayerNorm: nnq.LayerNorm,
    nn.GroupNorm: nnq.GroupNorm,
    nn.InstanceNorm1d: nnq.InstanceNorm1d,
    nn.InstanceNorm2d: nnq.InstanceNorm2d,
    nn.InstanceNorm3d: nnq.InstanceNorm3d,
    nn.Embedding: nnq.Embedding,
    nn.EmbeddingBag: nnq.EmbeddingBag,
    QuantStub: nnq.Quantize,
    DeQuantStub: nnq.DeQuantize,
    # Wrapper Modules:
    nnq.FloatFunctional: nnq.QFunctional,
    # Intrinsic modules:
    nni.ConvReLU1d: nniq.ConvReLU1d,
    nni.ConvReLU2d: nniq.ConvReLU2d,
    nni.ConvReLU3d: nniq.ConvReLU3d,
    nni.LinearReLU: nniq.LinearReLU,
    nni.BNReLU2d: nniq.BNReLU2d,
    nni.BNReLU3d: nniq.BNReLU3d,
    nniqat.ConvReLU2d: nniq.ConvReLU2d,
    nniqat.LinearReLU: nniq.LinearReLU,
    nniqat.ConvBn2d: nnq.Conv2d,
    nniqat.ConvBnReLU2d: nniq.ConvReLU2d,
    # QAT modules:
    nnqat.Linear: nnq.Linear,
    nnqat.Conv2d: nnq.Conv2d,
}

# mapping from floating point function or torch ops to quantized ops
DEFAULT_OPERATOR_MAPPING = {
    F.elu: torch._ops.ops.quantized.elu,
    F.hardswish: torch._ops.ops.quantized.hardswish,
    F.instance_norm: torch._ops.ops.quantized.instance_norm,
    F.layer_norm: torch._ops.ops.quantized.layer_norm,
}

# Map for swapping float module to qat modules
DEFAULT_QAT_MODULE_MAPPING = {
    nn.Linear: nnqat.Linear,
    nn.Conv2d: nnqat.Conv2d,
    # Intrinsic modules:
    nni.ConvBn2d: nniqat.ConvBn2d,
    nni.ConvBnReLU2d: nniqat.ConvBnReLU2d,
    nni.ConvReLU2d: nniqat.ConvReLU2d,
    nni.LinearReLU: nniqat.LinearReLU
}

# Map for swapping dynamic modules
DEFAULT_DYNAMIC_MODULE_MAPPING = {
    nn.Linear: nnqd.Linear,
    nn.LSTM: nnqd.LSTM,
    nn.LSTMCell: nnqd.LSTMCell,
    nn.RNNCell: nnqd.RNNCell,
    nn.GRUCell: nnqd.GRUCell,
}

# Allowed list for propagating the qconfig
_EXCLUDE_QCONFIG_PROPAGATE_LIST = {
    DeQuantStub,
}
_INCLUDE_QCONFIG_PROPAGATE_LIST = {
    nn.Sequential,
}

DEFAULT_QCONFIG_PROPAGATE_ALLOWED_LIST = (
    (set(DEFAULT_MODULE_MAPPING.keys()) |
     set(DEFAULT_QAT_MODULE_MAPPING.keys()) |
     set(DEFAULT_DYNAMIC_MODULE_MAPPING.keys()) |
     _INCLUDE_QCONFIG_PROPAGATE_LIST) -
    _EXCLUDE_QCONFIG_PROPAGATE_LIST
)

DEFAULT_NUMERIC_SUITE_COMPARE_MODEL_OUTPUT_ALLOWED_LIST = (
    set(DEFAULT_MODULE_MAPPING.values())
    | set(DEFAULT_QAT_MODULE_MAPPING.values())
    | set(DEFAULT_DYNAMIC_MODULE_MAPPING.values())
    | set(DEFAULT_MODULE_MAPPING.keys())
    | set(DEFAULT_QAT_MODULE_MAPPING.keys())
    | set(DEFAULT_DYNAMIC_MODULE_MAPPING.keys())
    | _INCLUDE_QCONFIG_PROPAGATE_LIST
) - _EXCLUDE_QCONFIG_PROPAGATE_LIST<|MERGE_RESOLUTION|>--- conflicted
+++ resolved
@@ -21,12 +21,9 @@
     nn.Conv1d: nnq.Conv1d,
     nn.Conv2d: nnq.Conv2d,
     nn.Conv3d: nnq.Conv3d,
-<<<<<<< HEAD
-    nn.BatchNorm1d: nnq.BatchNorm1d,
-=======
     nn.ConvTranspose1d: nnq.ConvTranspose1d,
     nn.ConvTranspose2d: nnq.ConvTranspose2d,
->>>>>>> 44e599ed
+    nn.BatchNorm1d: nnq.BatchNorm1d,
     nn.BatchNorm2d: nnq.BatchNorm2d,
     nn.BatchNorm3d: nnq.BatchNorm3d,
     nn.LayerNorm: nnq.LayerNorm,
