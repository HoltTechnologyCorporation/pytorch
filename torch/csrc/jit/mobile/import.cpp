--- conflicted
+++ resolved
@@ -108,11 +108,6 @@
       error_message);
 }
 
-<<<<<<< HEAD
-void parseMethods(
-    const std::vector<IValue>&
-        vals, // vals is a list of all methods in the model.
-=======
 // The deserializer class which loads the bytecode package from bc files.
 class BytecodeDeserializer final {
  public:
@@ -126,7 +121,7 @@
  private:
   TypePtr resolveTypeName(const c10::QualifiedName& qn);
   void parseMethods(
-      const std::vector<IValue>& vals,
+      const std::vector<IValue>& vals, // vals is a list of all methods in the model.
       const c10::optional<std::vector<IValue>>& debug_info_vals,
       mobile::CompilationUnit& mcu);
   c10::IValue readArchive(
@@ -164,8 +159,7 @@
 }
 
 void BytecodeDeserializer::parseMethods(
-    const std::vector<IValue>& vals,
->>>>>>> ede0b169
+    const std::vector<IValue>& vals, // vals is a list of all methods in the model.
     const c10::optional<std::vector<IValue>>& debug_info_vals,
     mobile::CompilationUnit& mcu) {
   TORCH_CHECK(vals.size() > 0, "Bytecode has no elements. ");
