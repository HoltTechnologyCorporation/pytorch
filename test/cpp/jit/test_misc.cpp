#include <gtest/gtest.h>

#include <ATen/ATen.h>
#include <ATen/Parallel.h>
#include <ATen/core/interned_strings.h>
#include <ATen/core/ivalue.h>

#include <test/cpp/jit/test_utils.h>

#include <torch/csrc/autograd/engine.h>
#include <torch/csrc/autograd/generated/variable_factories.h>
#include <torch/csrc/autograd/variable.h>
#include <torch/csrc/jit/api/module.h>
#include <torch/csrc/jit/codegen/fuser/interface.h>
#include <torch/csrc/jit/frontend/code_template.h>
#include <torch/csrc/jit/frontend/ir_emitter.h>
#include <torch/csrc/jit/frontend/tracer.h>
#include <torch/csrc/jit/ir/alias_analysis.h>
#include <torch/csrc/jit/ir/attributes.h>
#include <torch/csrc/jit/ir/irparser.h>
#include <torch/csrc/jit/ir/scope.h>
#include <torch/csrc/jit/ir/type_hashing.h>
#include <torch/csrc/jit/jit_log.h>
#include <torch/csrc/jit/passes/bailout_graph.h>
#include <torch/csrc/jit/passes/canonicalize.h>
#include <torch/csrc/jit/passes/common_subexpression_elimination.h>
#include <torch/csrc/jit/passes/constant_propagation.h>
#include <torch/csrc/jit/passes/create_autodiff_subgraphs.h>
#include <torch/csrc/jit/passes/dead_code_elimination.h>
#include <torch/csrc/jit/passes/graph_fuser.h>
#include <torch/csrc/jit/passes/guard_elimination.h>
#include <torch/csrc/jit/passes/inline_autodiff_subgraphs.h>
#include <torch/csrc/jit/passes/insert_guards.h>
#include <torch/csrc/jit/passes/liveness.h>
#include <torch/csrc/jit/passes/loop_unrolling.h>
#include <torch/csrc/jit/passes/lower_grad_of.h>
#include <torch/csrc/jit/passes/lower_tuples.h>
#include <torch/csrc/jit/passes/pass_manager.h>
#include <torch/csrc/jit/passes/requires_grad_analysis.h>
#include <torch/csrc/jit/passes/shape_analysis.h>
#include <torch/csrc/jit/passes/utils/subgraph_utils.h>
#include <torch/csrc/jit/runtime/argument_spec.h>
#include <torch/csrc/jit/runtime/autodiff.h>
#include <torch/csrc/jit/runtime/custom_operator.h>
#include <torch/csrc/jit/runtime/graph_executor.h>
#include <torch/csrc/jit/runtime/interpreter.h>
#include <torch/csrc/jit/runtime/profiling_record.h>
#include <torch/csrc/jit/runtime/symbolic_script.h>
#include <torch/csrc/jit/serialization/import.h>
#include <torch/csrc/jit/testing/file_check.h>
#include <torch/jit.h>
#include <torch/script.h>

#include <onnx/onnx_pb.h>

#include <c10/util/Exception.h>
#include <c10/util/ThreadLocalDebugInfo.h>

#include <algorithm>
#include <cstddef>
#include <functional>
#include <iostream>
#include <memory>
#include <set>
#include <stdexcept>
#include <string>
#include <tuple>
#include <unordered_set>
#include <utility>
#include <vector>

using namespace torch::autograd::profiler;

namespace torch {
namespace jit {
inline c10::AliasAnalysisKind aliasAnalysisFromSchema() {
  return c10::AliasAnalysisKind::FROM_SCHEMA;
}

template <typename T>
std::ostream& operator<<(std::ostream& out, const std::vector<T>& list) {
  size_t i = 0;
  out << "{";
  for (auto&& e : list) {
    if (i++ > 0)
      out << ", ";
    out << e;
  }
  out << "}";
  return out;
}

TEST(InternedStringsTest, Basic) {
  ASSERT_EQ(prim::Param, Symbol::prim("Param"));
  ASSERT_EQ(prim::Return, Symbol::prim("Return"));
  ASSERT_EQ(prim::Return.toUnqualString(), std::string("Return"));
  ASSERT_EQ(prim::Return.toQualString(), std::string("prim::Return"));
  Symbol newsym = Symbol::aten("__NEW_SYMBOL");
  size_t symstart = newsym;
  ASSERT_EQ(newsym.toQualString(), std::string("aten::__NEW_SYMBOL"));
  // TODO: This test is a bit too close to the implementation details.
  ASSERT_EQ(Symbol::aten("What"), symstart + 1);
  ASSERT_EQ(Symbol::aten("What2"), symstart + 2);
  ASSERT_EQ(Symbol::aten("What"), symstart + 1);
  ASSERT_EQ(Symbol::aten("What2"), symstart + 2);
  ASSERT_EQ(Symbol(symstart + 2).toUnqualString(), std::string("What2"));
}

TEST(FromQualStringTest, Basic) {
  ASSERT_EQ(Symbol::fromQualString("prim::Param"), Symbol::prim("Param"));
  ASSERT_EQ(Symbol::fromQualString("aten::mm"), Symbol::aten("mm"));
  ASSERT_EQ(Symbol::fromQualString("onnx::LSTM"), Symbol::onnx("LSTM"));
  ASSERT_EQ(Symbol::fromQualString("attr::value"), Symbol::attr("value"));
  ASSERT_EQ(Symbol::fromQualString("scope::"), Symbol::scope(""));
  ASSERT_EQ(Symbol::fromQualString("::").toUnqualString(), std::string(""));
  ASSERT_EQ(
      Symbol::fromQualString("::").ns().toQualString(),
      std::string("namespaces::"));
  ASSERT_EQ(
      Symbol::fromQualString("new_ns::param").toUnqualString(),
      std::string("param"));
  ASSERT_EQ(
      Symbol::fromQualString("new_ns::param").ns().toUnqualString(),
      std::string("new_ns"));
  ASSERT_EQ(
      Symbol::fromQualString("new_ns::param").ns(),
      Symbol::fromQualString("namespaces::new_ns"));

  auto bad_inputs = {"scope", ":", ""};
  for (auto input : bad_inputs) {
    try {
      Symbol::fromQualString(input);
      ASSERT_TRUE(0);
    } catch (const std::exception& c) {
    }
  }
}

TEST(THNNConvTest, Basic) {
  std::vector<int64_t> input_size = {4, 3, 15, 17}; // B x C x H x W
  std::vector<int64_t> kernel_size = {3, 5};
  std::vector<int64_t> stride = {1, 2};
  std::vector<int64_t> padding = {2, 1};
  constexpr int out_channels = 5;

  // make inputs
  at::Tensor input = torch::randn(input_size);
  at::Tensor weight = torch::randn(
      {out_channels, input_size[1], kernel_size[0], kernel_size[1]});
  at::Tensor bias = torch::randn({out_channels});

  // run forward eagerly
  at::Tensor output, finput, fgradinput;
  std::tie(output, finput, fgradinput) = at::thnn_conv2d_forward(
      input, weight, kernel_size, bias, stride, padding);

  // make grad_outputs
  at::Tensor grad_output =
      torch::randn_like(output, at::MemoryFormat::Preserve);
  at::Tensor grad_finput =
      torch::zeros_like(finput, at::MemoryFormat::Preserve);
  at::Tensor grad_fgradinput =
      torch::zeros_like(fgradinput, at::MemoryFormat::Preserve);

  // run backward eagerly
  at::Tensor grad_input, grad_weight, grad_bias;
  std::tie(grad_input, grad_weight, grad_bias) = at::thnn_conv2d_backward(
      grad_output,
      input,
      weight,
      kernel_size,
      stride,
      padding,
      finput,
      fgradinput,
      {true, true, true});

  // make JIT graph
  auto graph = std::make_shared<Graph>();
  auto ksz_val = graph->insertConstant(kernel_size);
  auto kst_val = graph->insertConstant(stride);
  auto pad_val = graph->insertConstant(padding);

  auto inputg = graph->addInput("self");
  auto weightg = graph->addInput("weight");
  auto biasg = graph->addInput("bias");

  Value* conv = graph->insert(
      aten::thnn_conv2d_forward,
      {inputg, weightg, ksz_val, biasg, kst_val, pad_val});
  auto outputs = conv->node()->outputs();
  for (auto output : outputs) {
    graph->registerOutput(output);
  }
  LowerAllTuples(graph);
  graph->lint();

  // differentiate JIT graph
  EliminateDeadCode(graph); // Tracing of some ops depends on the DCE trick
  ConstantPropagation(graph);
  auto grad_spec = differentiate(graph);
  LowerGradOf(*grad_spec.df);

  // prepare JIT inputs / gradients
  tensor_list tensors_in;
  tensors_in.push_back(input);
  tensors_in.push_back(weight);
  tensors_in.push_back(bias);

  tensor_list tensor_grads_in;
  tensor_grads_in.push_back(grad_output);
  tensor_grads_in.push_back(grad_finput);
  tensor_grads_in.push_back(grad_fgradinput);

  // Get outputs from the interpreter
  tensor_list tensors_out, tensor_grads_out;
  std::tie(tensors_out, tensor_grads_out) =
      runGradient(grad_spec, tensors_in, tensor_grads_in);

  // prepare expected structs
  tensor_list expected_tensors_out, expected_tensor_grads_out;
  expected_tensors_out.push_back(output);
  expected_tensors_out.push_back(finput);
  expected_tensors_out.push_back(fgradinput);
  expected_tensor_grads_out.push_back(grad_input);
  expected_tensor_grads_out.push_back(grad_weight);
  expected_tensor_grads_out.push_back(grad_bias);

  // Compare results
  assertAllClose(tensors_out, expected_tensors_out);
  assertAllClose(tensor_grads_out, expected_tensor_grads_out);
}

TEST(ATenNativeBatchNormTest, Basic) {
  // aten::native_batch_norm(Tensor input, Tensor weight, Tensor bias, Tensor
  // running_mean, Tensor running_var, bool training, float momentum, float eps)
  // -> (Tensor, Tensor, Tensor)
  std::vector<int64_t> input_size = {4, 3, 15, 17}; // B x C x H x W
  bool training = true;
  float momentum = 0.9;
  float eps = 1e-5;

  // make inputs
  at::Tensor input = torch::randn(input_size);
  at::Tensor weight = torch::randn({input_size[1]});
  at::Tensor bias = torch::randn({input_size[1]});
  at::Tensor running_mean = torch::randn({input_size[1]});
  at::Tensor running_var = torch::randn({input_size[1]});

  // running_mean and running_var are changed in-place, so clone and send them
  at::Tensor running_mean_eager = running_mean.clone();
  at::Tensor running_var_eager = running_var.clone();
  at::Tensor running_mean_jit = running_mean.clone();
  at::Tensor running_var_jit = running_var.clone();

  // run forward eagerly
  at::Tensor output, savemean, saveinvstd;
  std::tie(output, savemean, saveinvstd) = at::native_batch_norm(
      input,
      weight,
      bias,
      running_mean_eager,
      running_var_eager,
      training,
      momentum,
      eps);

  // make grad_outputs
  at::Tensor grad_output =
      torch::randn_like(output, at::MemoryFormat::Preserve);
  at::Tensor grad_savemean =
      torch::zeros_like(savemean, at::MemoryFormat::Preserve);
  at::Tensor grad_saveinvstd =
      torch::zeros_like(saveinvstd, at::MemoryFormat::Preserve);

  // run backward eagerly
  at::Tensor grad_input, grad_weight, grad_bias;
  // aten::native_batch_norm_backward(Tensor grad_out, Tensor input, Tensor
  // weight, Tensor running_mean, Tensor running_var, Tensor save_mean, Tensor
  // save_invstd, bool train, float eps, bool[3] output_mask) -> (Tensor,
  // Tensor, Tensor)
  std::tie(grad_input, grad_weight, grad_bias) = at::native_batch_norm_backward(
      grad_output,
      input,
      weight,
      running_mean_eager,
      running_var_eager,
      savemean,
      saveinvstd,
      training,
      eps,
      {true, true, true});

  // make JIT graph
  auto graph = std::make_shared<Graph>();
  auto training_val = graph->insertConstant(IValue(training));
  auto momentum_val = graph->insertConstant(IValue(momentum));
  auto eps_val = graph->insertConstant(IValue(eps));

  auto inputg = graph->addInput("self");
  auto weightg = graph->addInput("weight");
  auto biasg = graph->addInput("bias");
  auto running_meang = graph->addInput("running_mean");
  auto running_varg = graph->addInput("running_var");

  Value* bn = graph->insert(
      aten::native_batch_norm,
      {inputg,
       weightg,
       biasg,
       running_meang,
       running_varg,
       training_val,
       momentum_val,
       eps_val});
  auto outputs = bn->node()->outputs();
  for (auto output : outputs) {
    graph->registerOutput(output);
  }
  LowerAllTuples(graph);
  graph->lint();

  // differentiate JIT graph
  EliminateDeadCode(graph); // Tracing of some ops depends on the DCE trick
  ConstantPropagation(graph);
  auto grad_spec = differentiate(graph);
  LowerGradOf(*grad_spec.df);

  // prepare JIT inputs / gradients
  tensor_list tensors_in;
  tensors_in.push_back(input);
  tensors_in.push_back(weight);
  tensors_in.push_back(bias);
  tensors_in.push_back(running_mean_jit);
  tensors_in.push_back(running_var_jit);

  tensor_list tensor_grads_in;
  tensor_grads_in.push_back(grad_output);
  tensor_grads_in.push_back(grad_savemean);
  tensor_grads_in.push_back(grad_saveinvstd);

  // Get outputs from the interpreter
  tensor_list tensors_out, tensor_grads_out;
  std::tie(tensors_out, tensor_grads_out) =
      runGradient(grad_spec, tensors_in, tensor_grads_in);

  // prepare expected structs
  tensor_list expected_tensors_out, expected_tensor_grads_out;
  expected_tensors_out.push_back(output);
  expected_tensors_out.push_back(savemean);
  expected_tensors_out.push_back(saveinvstd);
  expected_tensors_out.push_back(running_mean_eager);
  expected_tensors_out.push_back(running_var_eager);
  expected_tensor_grads_out.push_back(grad_input);
  expected_tensor_grads_out.push_back(grad_weight);
  expected_tensor_grads_out.push_back(grad_bias);

  tensors_out.push_back(running_mean_jit);
  tensors_out.push_back(running_var_jit);

  // Compare results
  assertAllClose(tensors_out, expected_tensors_out);
  assertAllClose(tensor_grads_out, expected_tensor_grads_out);
}

TEST(CustomFusionTest, Basic) {
#if defined(FBCODE_CAFFE2)
  return;
#endif

  auto graph_string = R"IR(
    graph(%0 : Float(2, 3, 4),
          %1 : Float(2, 3, 4)):
      %2 : Tensor = aten::mul(%0, %1)
      %3 : Tensor = aten::mul(%2, %0)
      return (%3))IR";
  auto g = std::make_shared<Graph>();
  torch::jit::parseIR(graph_string, g.get());

  torch::jit::overrideCanFuseOnCPU(true);
  CustomFuseGraph(
      g,
      [](Node* n) { return n->kind() != prim::Param; },
      Symbol::fromQualString("prim::FusionGroup"));
  torch::jit::overrideCanFuseOnCPU(false);

  const auto& nodes = g->nodes();
  auto fusion_group =
      std::find_if(nodes.begin(), nodes.end(), [](const Node* node) {
        return node->kind() == Symbol::fromQualString("prim::FusionGroup");
      });
  AT_ASSERT(fusion_group != nodes.end());

  auto subgraph = fusion_group->g(attr::Subgraph);
  auto hits = 0;
  // two multiplications
  for (const auto& n : subgraph->nodes()) {
    (void)n;
    hits++;
  }
  AT_ASSERT(hits == 2);
}

TEST(CustomFusionTest, NestedBlocks) {
#if defined(FBCODE_CAFFE2)
  return;
#endif

  auto graph_string = R"IR(
  graph(%0 : Float(2, 3, 4),
        %1 : Float(2, 3, 4),
        %2 : Float(2, 3, 4)):
    %3 : int = prim::Constant[value=1]()
    %4 : Tensor = prim::If(%2)
      block0():
        %5 : Tensor = aten::mul(%0, %2)
        %6 : Tensor = aten::mul(%5, %1)
        -> (%6)
      block1():
        %7 : Tensor = aten::add(%0, %2, %3)
        %8 : Tensor = aten::add(%7, %1, %3)
        -> (%8)
    %9 : Tensor = aten::add(%4, %2, %3)
    return (%4))IR";
  auto g = std::make_shared<Graph>();
  torch::jit::parseIR(graph_string, g.get());

  CustomFuseGraph(
      g,
      [](Node* n) { return n->kind() == aten::mul; },
      Symbol::fromQualString("prim::FusionGroup"));

  // Could be done in more efficient ways, but this is only a test.
  std::function<bool(const Block*, Symbol)> dfs = [&](const Block* b,
                                                      Symbol s) {
    for (auto node : b->nodes()) {
      if (node->kind() == s)
        return true;
      for (auto nested_b : node->blocks())
        if (dfs(nested_b, s))
          return true;
    }
    return false;
  };

  AT_ASSERT(dfs(g->block(), Symbol::fromQualString("prim::FusionGroup")));
}

static const auto cf_examples = R"JIT(
  def if_test(a, b):
      # FIXME: use 0 instead of a.
      # c = 0
      c = a
      if bool(a < b):
        c = b
      else:
        c = a
      return c
  def if_one(a, b):
    c = b
    if bool(a < b):
      c = a
    return c
  def while_test(a, i):
    while bool(i < 3):
      a *= a
      i += 1
    return a
)JIT";

TEST(ControlFlowTest, Basic) {
  auto cu = compile(cf_examples);

  auto run = [&](const std::string& name, std::vector<IValue> stack) {
    auto graph = cu->get_function(name).graph();
    Code code(graph, "");
    InterpreterState interp(code);
    interp.run(stack);
    return stack;
  };

  auto L = [](int64_t l) { return IValue(scalar_to_tensor(at::Scalar(l))); };
  auto V = [](IValue t) { return std::move(t).toTensor().item<int64_t>(); };
  auto run_binary = [&](const std::string& name, int64_t a, int64_t b) {
    return V(run(name, {L(a), L(b)})[0]);
  };
  ASSERT_EQ(2, run_binary("if_test", 1, 2));
  ASSERT_EQ(3, run_binary("if_test", 3, 2));
  ASSERT_EQ(2, run_binary("if_one", 2, 3));
  ASSERT_EQ(2, run_binary("if_one", 3, 2));
  ASSERT_EQ(256, run_binary("while_test", 2, 0));
}

TEST(ProtoTest, Basic) {
  ::ONNX_NAMESPACE::ModelProto proto;
  proto.set_producer_name("foo");
}

// test a few features that are not directly used in schemas yet
TEST(SchemaParserTest, NestedArrays) {
  // nested arrays
  auto s = parseSchema("at::what(int[][4] foo) -> ()");
  ASSERT_TRUE(s.arguments().at(0).N() == 4);
  ASSERT_TRUE(IntType::get()->isSubtypeOf(s.arguments()
                                              .at(0)
                                              .type()
                                              ->expect<ListType>()
                                              ->getElementType()
                                              ->expect<ListType>()
                                              ->getElementType()));
  auto s2 = parseSchema("at::what(int[][] foo) -> ()");
  ASSERT_TRUE(IntType::get()->isSubtypeOf(s2.arguments()
                                              .at(0)
                                              .type()
                                              ->expect<ListType>()
                                              ->getElementType()
                                              ->expect<ListType>()
                                              ->getElementType()));
}

TEST(SchemaParserTest, NamedReturns) {
  // named returns
  parseSchema("at::what(Tensor! i_will_be_written_to) -> ()");
  auto s3 =
      parseSchema("at::what() -> (Tensor the_return, Tensor the_return2)");
  ASSERT_TRUE(s3.returns().at(0).name() == "the_return");
  ASSERT_TRUE(s3.returns().at(1).name() == "the_return2");
}

TEST(SchemaParserTest, Futures) {
  // futures
  auto s4 = parseSchema("at::what(Future(int) foo) -> ()");
  ASSERT_TRUE(IntType::get()->isSubtypeOf(
      s4.arguments().at(0).type()->expect<FutureType>()->getElementType()));
}

TEST(SchemaParserTest, AnnotatedAliasSets) {
  // test tensor with annotated alias sets
  parseSchema("at::what(Tensor(a) foo) -> (Tensor(a))");
}

TEST(SchemaParserTest, BeforeAfterSets) {
  const auto s = parseSchema(
      "at::what(Tensor(b|c)[](a!) list, Tensor(c) element)"
      " -> (Tensor(b|c)[](a!))");

  // The list itself is annotated with `a`
  const auto& aliasInfo = *s.arguments().at(0).alias_info();
  ASSERT_TRUE(
      aliasInfo.beforeSets() ==
      std::unordered_set<Symbol>{Symbol::fromQualString("alias::a")});
  ASSERT_TRUE(aliasInfo.isWrite());

  // Check the contained types
  ASSERT_TRUE(!aliasInfo.containedTypes().empty());
  const auto& containedAliasInfo = aliasInfo.containedTypes()[0];
  const auto expected = std::unordered_set<Symbol>{
      Symbol::fromQualString("alias::b"),
      Symbol::fromQualString("alias::c"),
  };
  ASSERT_TRUE(containedAliasInfo.beforeSets() == expected);
  ASSERT_TRUE(containedAliasInfo.afterSets() == expected);
  ASSERT_FALSE(containedAliasInfo.isWrite());
}

TEST(SchemaParserTest, BeforeAfterSets2) {
  const auto s = parseSchema(
      "at::what(Tensor(b -> b|c)[](a!) list, Tensor(c) element)"
      " -> (Tensor(b|c)[](a!))");

  // The list itself is annotated with `a`
  const auto& aliasInfo = *s.arguments().at(0).alias_info();
  ASSERT_EQ(
      aliasInfo.beforeSets(),
      std::unordered_set<Symbol>{Symbol::fromQualString("alias::a")});
  ASSERT_EQ(
      aliasInfo.afterSets(),
      std::unordered_set<Symbol>{Symbol::fromQualString("alias::a")});
  ASSERT_TRUE(aliasInfo.isWrite());
  ASSERT_EQ(aliasInfo.containedTypes().size(), 1);

  // Check the contained types
  ASSERT_TRUE(!aliasInfo.containedTypes().empty());
  const auto& containedAliasInfo = aliasInfo.containedTypes()[0];
  const auto expectedBefore = std::unordered_set<Symbol>{
      Symbol::fromQualString("alias::b"),
  };
  const auto expectedAfter = std::unordered_set<Symbol>{
      Symbol::fromQualString("alias::b"), Symbol::fromQualString("alias::c")};
  ASSERT_TRUE(containedAliasInfo.beforeSets() == expectedBefore);
  ASSERT_TRUE(containedAliasInfo.afterSets() == expectedAfter);
  ASSERT_FALSE(containedAliasInfo.isWrite());
}

TEST(TopologicalIndexTest, Basic) {
  Graph graph;
  auto node1 = graph.create(prim::AutogradZero);
  auto node2 = graph.create(prim::AutogradZero);
  auto node3 = graph.create(prim::AutogradZero);
  auto node4 = graph.create(prim::AutogradZero);

  graph.appendNode(node4);
  graph.prependNode(node1);
  node2->insertAfter(node1);
  node3->insertBefore(node4);

  // nodes should be in numerical order
  ASSERT_TRUE(node1->isBefore(node2));
  ASSERT_TRUE(node1->isBefore(node3));
  ASSERT_TRUE(node1->isBefore(node4));
  ASSERT_TRUE(node2->isAfter(node1));
  ASSERT_TRUE(node2->isBefore(node3));
  ASSERT_TRUE(node2->isBefore(node4));
  ASSERT_FALSE(node3->isBefore(node1));
  ASSERT_FALSE(node3->isBefore(node2));
  ASSERT_FALSE(node3->isAfter(node4));

  // Built up a block structure
  //  node3
  //   /\        ...
  //  A  B     block1
  //      \      ...
  //      C    block2
  auto block1 = node3->addBlock();
  auto A = graph.create(prim::AutogradZero);
  block1->appendNode(A);
  auto B = graph.create(prim::AutogradZero);
  block1->appendNode(B);
  auto block2 = B->addBlock();
  auto C = graph.create(prim::AutogradZero);
  block2->appendNode(C);

  // Check isAfter on different block levels
  ASSERT_TRUE(node1->isBefore(A));
  ASSERT_TRUE(A->isBefore(B));
  ASSERT_TRUE(A->isBefore(C));

  // make sure things don't blow up on deletions
  node2->destroy();
  auto node2p = graph.create(prim::AutogradZero);
  node2p->insertAfter(node1);
  ASSERT_TRUE(node1->isBefore(node2p));
  ASSERT_TRUE(node2p->isBefore(node3));
}

TEST(TopologicalIndexTest, Reindex) {
  // Induce reindexing to test that path
  Graph graph;
  std::map<size_t, Node*> nodes;

  auto anchor = graph.create(prim::AutogradZero);
  graph.appendNode(anchor);
  // Inserting to the same place a lot will trigger reindexing
  for (auto i = 0; i < 100; ++i) {
    auto n = graph.create(prim::AutogradZero);
    n->insertAfter(anchor);
    nodes[i] = n;
  }

  // Nodes should be in reverse order
  for (auto i = 0; i < 100; ++i) {
    for (auto j = i + 1; j < 100; ++j) {
      ASSERT_TRUE(nodes[i]->isAfter(nodes[j]));
    }
  }
}

at::Tensor invokeTestRecordFunction(at::Tensor& t) {
  RECORD_FUNCTION("test", std::vector<c10::IValue>({t}));

  auto t2 = t.pow(2);
  return t2;
}

static const auto invokeTestRecordFunction_JIT = R"JIT(
  def foo(self, t):
    t2 = t.pow(2)
    return t2

  def forward(self, t):
    return self.foo(t)
)JIT";

at::Tensor invokeTestRecordFunctionJIT(at::Tensor& t) {
  RECORD_FUNCTION("test", std::vector<c10::IValue>({t}));

  auto module = std::make_shared<script::Module>(
      "RecordFunctionTestModule", std::make_shared<script::CompilationUnit>());
  module->define(invokeTestRecordFunction_JIT);
  return module->forward({t}).toTensor();
}

using TracedTestInputs =
    std::vector<std::tuple<std::string, std::vector<std::vector<int64_t>>>>;

void checkTracedInputs(const TracedTestInputs& inputs) {
  bool found_test = false;
  bool found_pow = false;
  bool found_mul = false;
  for (const auto& input : inputs) {
    const auto& fn = std::get<0>(input);
    const auto& sizes = std::get<1>(input);

    if (fn == "test") {
      found_test = true;
      TORCH_CHECK(sizes.size() == 1);
      TORCH_CHECK(sizes[0] == std::vector<int64_t>({1, 2, 3}));
    } else if (fn == "aten::pow") {
      found_pow = true;
      TORCH_CHECK(sizes.size() == 2);
      TORCH_CHECK(sizes[0] == std::vector<int64_t>({1, 2, 3}));
      TORCH_CHECK(sizes[1].empty());
    } else if (fn == "aten::mul") {
      found_mul = true;
      TORCH_CHECK(sizes.size() > 1);
      TORCH_CHECK(sizes[0] == std::vector<int64_t>({1, 2, 3}));
    }
  }
  TORCH_CHECK(found_test);
  TORCH_CHECK(found_pow);
  TORCH_CHECK(found_mul);
}

static bool bad_scope;
static size_t fun_cnt = 0;
static size_t ts_fun_cnt = 0;
static size_t user_scope_cnt = 0;

template <RecordScope scope, size_t* cnt>
std::unique_ptr<at::ObserverContext> checkScopeCallback(const at::RecordFunction& fn) {
  if (fn.scope() == scope) {
    ++(*cnt);
  } else {
    bad_scope = true;
  }
  return nullptr;
}

template<RecordScope scope, size_t* cnt>
void pushScopedCallback() {
  at::addGlobalCallback(
      at::RecordFunctionCallback(
          checkScopeCallback<scope, cnt>)
      .scopes({scope}));
}

void checkScopeCallbacks() {
  static bool found_function_scope;
  static bool found_method_scope;
  static bool found_user_scope;
  found_function_scope = false;
  found_method_scope = false;
  found_user_scope = false;
  at::addGlobalCallback(at::RecordFunctionCallback(
      [](const at::RecordFunction& fn) -> std::unique_ptr<at::ObserverContext>{
        if (fn.scope() == at::RecordScope::FUNCTION &&
            std::string(fn.name().str()) == "test_function") {
          found_function_scope = true;
        }
        if (fn.scope() == at::RecordScope::TORCHSCRIPT_FUNCTION &&
            std::string(fn.name().str()) == "test_method") {
          found_method_scope = true;
        }
        if (fn.scope() == at::RecordScope::USER_SCOPE &&
            std::string(fn.name().str()) == "test_user_scope") {
          found_user_scope = true;
        }
        return nullptr;
      }));

  bad_scope = false;
  fun_cnt = 0;
  pushScopedCallback<at::RecordScope::FUNCTION, &fun_cnt>();
  ts_fun_cnt = 0;
  pushScopedCallback<at::RecordScope::TORCHSCRIPT_FUNCTION, &ts_fun_cnt>();
  user_scope_cnt = 0;
  pushScopedCallback<at::RecordScope::USER_SCOPE, &user_scope_cnt>();

  TORCH_CHECK(at::hasCallbacks());

  {
    RECORD_TORCHSCRIPT_FUNCTION("test_method", {});
    { RECORD_FUNCTION("test_function", {}); }
    { RECORD_USER_SCOPE("test_user_scope"); }
  }

  TORCH_CHECK(!bad_scope);
  TORCH_CHECK(fun_cnt == 1);
  TORCH_CHECK(ts_fun_cnt == 1);
  TORCH_CHECK(user_scope_cnt == 1);

  TORCH_CHECK(found_function_scope);
  TORCH_CHECK(found_method_scope);
  TORCH_CHECK(found_user_scope);
}

static bool should_run = false;

static bool shouldRunCallback(const RecordFunctionCallback&) {
  return should_run;
}

static TracedTestInputs traced_inputs;
static std::unordered_set<std::string> ts_names;

std::unique_ptr<at::ObserverContext> tracedInputsCallback(const RecordFunction& fn) {
   if (fn.scope() == RecordScope::FUNCTION) {
      auto inputs = fn.inputs();
      std::vector<std::vector<int64_t>> sizes;
      for (const auto& input : inputs) {
        if (input.isTensor()) {
          sizes.push_back(input.toTensor().sizes().vec());
        } else if (input.isScalar()) {
          sizes.push_back(std::vector<int64_t>());
        }
      }
      traced_inputs.push_back(std::make_tuple(fn.name().str(), sizes));
    } else if (fn.scope() == RecordScope::TORCHSCRIPT_FUNCTION) {
      ts_names.insert(fn.name().str());
    }
    return nullptr;
}

TEST(RecordFunctionTest, TracedTestInputs) {
  // disabling the inlining of method calls
  GraphOptimizerEnabledGuard opt_guard(false);

  // [(fn, [[sizes], [sizes], ...]), ...]
  addGlobalCallback(RecordFunctionCallback(tracedInputsCallback).needsInputs(true));

  TracedTestInputs eager_inputs, jit_inputs;
  {
    auto t = torch::randn({1, 2, 3}, at::kCPU);
    t.set_requires_grad(true);
    auto t2 = invokeTestRecordFunction(t);
    t2.backward(torch::ones_like(t2, at::MemoryFormat::Preserve));
    eager_inputs = traced_inputs;
    traced_inputs.clear();

    TORCH_CHECK(ts_names.empty());

    t = torch::randn({1, 2, 3}, at::kCPU);
    t.set_requires_grad(true);
    t2 = invokeTestRecordFunctionJIT(t);
    t2.backward(torch::ones_like(t2, at::MemoryFormat::Preserve));
    jit_inputs = traced_inputs;
    traced_inputs.clear();
  }

  TORCH_CHECK(ts_names.find("forward") != ts_names.end());
  TORCH_CHECK(ts_names.find("foo") != ts_names.end());

  checkTracedInputs(eager_inputs);
  checkTracedInputs(jit_inputs);
  at::clearCallbacks();
}

static int sampled_cb_ctr = 0;
std::unique_ptr<ObserverContext> sampledCallback(const RecordFunction& fn) {
  if (std::string(fn.name().str()) == "test") {
    ++sampled_cb_ctr;
  }
  return nullptr;
}

static int non_sampled_cb_ctr = 0;
std::unique_ptr<ObserverContext> nonSampledCallback(const RecordFunction& fn) {
  if (std::string(fn.name().str()) == "test") {
    ++non_sampled_cb_ctr;
  }
  return nullptr;
}

TEST(RecordFunctionTest, SampledCallbacks) {
  // disabling the inlining of method calls
  GraphOptimizerEnabledGuard opt_guard(false);

  // test sampled callbacks
  sampled_cb_ctr = 0;
  auto setup_sampled_callback = [](double sampling_prob) {
    return addGlobalCallback(RecordFunctionCallback(sampledCallback)
                                 .samplingProb(sampling_prob));
  };

  addGlobalCallback(RecordFunctionCallback(nonSampledCallback));

  auto handle = setup_sampled_callback(0.5);

  auto run_test_function = []() {
    auto t = torch::randn({1, 2, 3}, at::kCPU);
    for (auto k = 0; k < 1000; k++) {
      invokeTestRecordFunction(t);
    }
  };

  run_test_function();
  TORCH_CHECK(non_sampled_cb_ctr == 1000);
  TORCH_CHECK(sampled_cb_ctr > 0 && sampled_cb_ctr < 1000);

  sampled_cb_ctr = 0;
  removeCallback(handle);
  handle = setup_sampled_callback(0.0);
  run_test_function();

  TORCH_CHECK(non_sampled_cb_ctr == 2000);
  TORCH_CHECK(sampled_cb_ctr == 0);

  sampled_cb_ctr = 0;
  removeCallback(handle);
  handle = setup_sampled_callback(1.0);
  run_test_function();

  TORCH_CHECK(non_sampled_cb_ctr == 3000);
  TORCH_CHECK(sampled_cb_ctr == 1000);
  clearCallbacks();

  // test the scope of the callbacks
  checkScopeCallbacks();
  clearCallbacks();
}

static std::vector<std::string> fn_names;
static std::mutex guard_mtx;

TEST(RecordFunctionTest, RecordFunctionGuard) {
  // disabling the inlining of method calls
  GraphOptimizerEnabledGuard opt_guard(false);

  // check record function guard
  addGlobalCallback(RecordFunctionCallback(
      [](const RecordFunction& fn) -> std::unique_ptr<at::ObserverContext>{
        std::lock_guard<std::mutex> lock(guard_mtx);
        fn_names.push_back(fn.name().str());
        return nullptr;
      }));
  {
    RecordFunctionGuard g1(false);
    {
      RECORD_USER_SCOPE("A");
      {
        RecordFunctionGuard g2(true);
        RECORD_USER_SCOPE("B");
        {
          DisableRecordFunctionGuard g3;
          RECORD_USER_SCOPE("C");
        }
      }
      { RECORD_USER_SCOPE("D"); }
    }
  }
  TORCH_CHECK(fn_names.size() == 1);
  TORCH_CHECK(fn_names[0] == "B");
  clearCallbacks();
}

static std::vector<size_t> ids;

template<size_t id>
auto add_remove_test_add_cb() {
  return addGlobalCallback(RecordFunctionCallback(
      [](const RecordFunction& fn) -> std::unique_ptr<at::ObserverContext> {
        ids.push_back(id);
        return nullptr;
      }));
}

TEST(RecordFunctionTest, Callbacks) {
  // disabling the inlining of method calls
  GraphOptimizerEnabledGuard opt_guard(false);

  auto h1 = add_remove_test_add_cb<1>();
  auto h2 = add_remove_test_add_cb<2>();
  auto h3 = add_remove_test_add_cb<3>();

  { RECORD_USER_SCOPE("test"); }

  TORCH_CHECK(ids.size() == 3);
  TORCH_CHECK(std::find(ids.begin(), ids.end(), 1) != ids.end());
  TORCH_CHECK(std::find(ids.begin(), ids.end(), 2) != ids.end());
  TORCH_CHECK(std::find(ids.begin(), ids.end(), 3) != ids.end());

  ids.clear();
  removeCallback(h1);

  { RECORD_USER_SCOPE("test"); }

  TORCH_CHECK(ids.size() == 2);
  TORCH_CHECK(std::find(ids.begin(), ids.end(), 2) != ids.end());
  TORCH_CHECK(std::find(ids.begin(), ids.end(), 3) != ids.end());

  ids.clear();
  removeCallback(h3);

  { RECORD_USER_SCOPE("test"); }

  TORCH_CHECK(ids.size() == 1);
  TORCH_CHECK(std::find(ids.begin(), ids.end(), 2) != ids.end());

  clearCallbacks();

  // thread local / global callbacks

  ids.clear();
  add_remove_test_add_cb<1>();

  { RECORD_USER_SCOPE("test"); }

  TORCH_CHECK(ids.size() == 1);
  TORCH_CHECK(ids[0] == 1);
  ids.clear();

  auto th = std::thread([]() {
    addThreadLocalCallback(RecordFunctionCallback(
        [](const RecordFunction& fn) -> std::unique_ptr<at::ObserverContext> { ids.push_back(2); return nullptr; }));

    { RECORD_USER_SCOPE("test_thread"); }
  });
  th.join();
  TORCH_CHECK(ids.size() == 2);
  TORCH_CHECK(std::find(ids.begin(), ids.end(), 1) != ids.end());
  TORCH_CHECK(std::find(ids.begin(), ids.end(), 2) != ids.end());
  ids.clear();

  { RECORD_USER_SCOPE("test"); }

  TORCH_CHECK(ids.size() == 1);
  TORCH_CHECK(ids[0] == 1);
  ids.clear();

  clearCallbacks();

  // START: thread local / global context check callbacks
  struct TestContext : public ObserverContext {
    int a{0};
    std::string b;
  };
  ids.clear();
  { // START: global test
    addGlobalCallback(RecordFunctionCallback(
        [](const RecordFunction& /* unused */) -> std::unique_ptr<at::ObserverContext> {
          auto ctx = std::make_unique<TestContext>();
          ctx->a = 123;
          ctx->b = "test_str";
          ids.push_back(1);
          return ctx;
        },
        [](const RecordFunction& /* unused */, ObserverContext* ctx_ptr) {
          auto ctx = dynamic_cast<TestContext*>(ctx_ptr);
          TORCH_CHECK(ctx_ptr != nullptr);
          TORCH_CHECK(ctx->a == 123);
          TORCH_CHECK(ctx->b == "test_str");
        }));

    { RECORD_USER_SCOPE("test"); }

    TORCH_CHECK(ids.size() == 1);
    TORCH_CHECK(ids[0] == 1);
    ids.clear();
  } // END: global test
  { // START: thread local test
    auto ctx_th = std::thread([]() {
      const int test_val = 234;
      const std::string test_str = "test thread str";
      addThreadLocalCallback(RecordFunctionCallback(
          [](const RecordFunction& /* unused */) -> std::unique_ptr<at::ObserverContext> {
            auto ctx = std::make_unique<TestContext>();
            ctx->a = 234;
            ctx->b = "test_thread_str";
            ids.push_back(2);
            return ctx;
          },
          [](
              const RecordFunction& /* unused */, ObserverContext* ctx_ptr) {
            auto ctx = dynamic_cast<TestContext*>(ctx_ptr);
            TORCH_CHECK(ctx_ptr != nullptr);
            TORCH_CHECK(ctx->a == 234);
            TORCH_CHECK(ctx->b == "test_thread_str");
          }));

      // Will call both global and thread local callbacks.
      { RECORD_USER_SCOPE("test_thread"); }
    });
    ctx_th.join();
    TORCH_CHECK(ids.size() == 2);
    TORCH_CHECK(std::find(ids.begin(), ids.end(), 1) != ids.end());
    TORCH_CHECK(std::find(ids.begin(), ids.end(), 2) != ids.end());
    ids.clear();
  } // END: thread local test

  clearCallbacks();
}

static bool ran = false;
TEST(RecordFunctionTest, ShouldRun) {
  // disabling the inlining of method calls
  GraphOptimizerEnabledGuard opt_guard(false);

  should_run = false;
  addGlobalCallback(RecordFunctionCallback(
                        [](const RecordFunction& fn) -> std::unique_ptr<at::ObserverContext> { ran = true; return nullptr; })
                        .setShouldRun(shouldRunCallback));

  { RECORD_USER_SCOPE("test"); }

  TORCH_CHECK(!ran);

  should_run = true;

  { RECORD_USER_SCOPE("test"); }

  TORCH_CHECK(ran);

  clearCallbacks();
}

static std::string recorded_op;
static bool has_ids = false;

TEST(RecordFunctionTest, Basic) {
  // disabling the inlining of method calls
  GraphOptimizerEnabledGuard opt_guard(false);

  // test propagation of TLS callbacks
  std::thread t([]() {
    RecordFunctionGuard enable_rec_fn;
    auto handle = addThreadLocalCallback(RecordFunctionCallback(
        [](const RecordFunction& fn) -> std::unique_ptr<at::ObserverContext> {
          recorded_op = fn.name().str();
          return nullptr;
        }));
    ThreadLocalState state;
    std::thread t_child([state]() {
      ThreadLocalStateGuard g_tls(state);
      RECORD_USER_SCOPE("test_in_thread");
    });
    t_child.join();
    EXPECT_EQ(recorded_op, "test_in_thread");
    removeCallback(handle);
  });
  t.join();
  clearCallbacks();

  // test set ids
  addGlobalCallback(
      RecordFunctionCallback(
          [](const RecordFunction& fn) -> std::unique_ptr<at::ObserverContext> {
            has_ids = fn.handle() > 0;
            return nullptr;
          })
          .needsIds(true));
  { RECORD_USER_SCOPE("test"); }
  TORCH_CHECK(has_ids);
  clearCallbacks();
  has_ids = false;
  addGlobalCallback(RecordFunctionCallback(
      [](const RecordFunction& fn) -> std::unique_ptr<at::ObserverContext> {
        has_ids = fn.handle() > 0;
        return nullptr;
      }));
  { RECORD_USER_SCOPE("test"); }
  TORCH_CHECK(!has_ids);
  clearCallbacks();
}

static std::set<std::string> operator_names;
TEST(RecordFunctionTest, OperatorNameOverload) {
<<<<<<< HEAD
  at::addGlobalCallback(
      at::RecordFunctionCallback([](
                                     const at::RecordFunction& fn) -> std::unique_ptr<at::ObserverContext> {
        c10::optional<c10::OperatorName> op_name = fn.operator_name();
        if (op_name.has_value()) {
          operator_names.insert(c10::toString(*op_name));
        } else {
          operator_names.insert("No Operator Name");
        }
        return nullptr;
      }).scopes({at::RecordScope::FUNCTION}));
=======
  std::set<std::string> operator_names;

  at::addGlobalCallback(at::RecordFunctionCallback(
                            [&operator_names](const at::RecordFunction& fn) {
                              c10::optional<c10::OperatorName> op_name =
                                  fn.operator_name();
                              if (op_name.has_value()) {
                                operator_names.insert(c10::toString(*op_name));
                              } else {
                                operator_names.insert("No Operator Name");
                              }
                              return nullptr;
                            })
                            .scopes({at::RecordScope::FUNCTION}));
>>>>>>> 736e538f
  auto t = torch::randn({1, 2, 3}, at::kCPU);
  t.set_requires_grad(false);
  auto t2 = t.pow(2);

  at::clearCallbacks();
  EXPECT_TRUE(operator_names.count("No Operator Name") == 0)
      << "Expected that all traced operators had an associated OperatorName object";
  EXPECT_TRUE(operator_names.count("aten::randn") == 1)
      << "Expected aten::randn to have been called and recorded, but it was not";
  EXPECT_TRUE(operator_names.count("aten::pow.Tensor_Scalar") == 1)
      << "Expected aten::pow.Tensor_Scalar to have been called and recorded, but it was not";
}

class TestThreadLocalDebugInfo : public c10::DebugInfoBase {
 public:
  int getModelId() const {
    return model_id_;
  }

  void setModelId(int model_id) {
    model_id_ = model_id;
  }

  virtual ~TestThreadLocalDebugInfo() {}

 private:
  int model_id_ = 0;
};

void checkDebugInfo(c10::DebugInfoKind kind, int model_id) {
  auto* debug_info = c10::ThreadLocalDebugInfo::get(kind);
  TORCH_CHECK(debug_info != nullptr);
  auto* test_debug_info = dynamic_cast<TestThreadLocalDebugInfo*>(debug_info);
  TORCH_CHECK(test_debug_info != nullptr);
  TORCH_CHECK(test_debug_info->getModelId() == model_id);
}

static std::atomic<bool> done{false};

TEST(ThreadLocalDebugInfoTest, Basic) {
  TORCH_CHECK(
      c10::ThreadLocalDebugInfo::get(c10::DebugInfoKind::TEST_INFO) == nullptr);
  auto debug_info = std::make_shared<TestThreadLocalDebugInfo>();
  debug_info->setModelId(42);
  {
    c10::DebugInfoGuard guard(c10::DebugInfoKind::TEST_INFO, debug_info);
    checkDebugInfo(c10::DebugInfoKind::TEST_INFO, 42);
  }

  // check that thread local debug info is propagated through fork calls
  TORCH_CHECK(
      c10::ThreadLocalDebugInfo::get(c10::DebugInfoKind::TEST_INFO) == nullptr);
  {
    c10::DebugInfoGuard guard(c10::DebugInfoKind::TEST_INFO, debug_info);
    at::launch([]() {
      checkDebugInfo(c10::DebugInfoKind::TEST_INFO, 42);
      done = true;
    });
  }
  while (!done) {
  }

  // check that thread local debug info is propagated through backward pass
  TORCH_CHECK(
      c10::ThreadLocalDebugInfo::get(c10::DebugInfoKind::TEST_INFO) == nullptr);
  done = false;
  auto handle = addGlobalCallback(RecordFunctionCallback(
      [](const RecordFunction&) -> std::unique_ptr<at::ObserverContext> {
        checkDebugInfo(c10::DebugInfoKind::TEST_INFO, 42);
        done = true;
        return nullptr;
      }));
  {
    c10::DebugInfoGuard guard(c10::DebugInfoKind::TEST_INFO, debug_info);
    auto t = torch::randn({1, 2, 3}, at::kCPU);
    t.set_requires_grad(true);
    auto t2 = t.pow(2);
    t2.backward(torch::ones_like(t2, at::MemoryFormat::Preserve));
  }
  removeCallback(handle);
  TORCH_CHECK(done);

  // check nested debug info
  TORCH_CHECK(
      c10::ThreadLocalDebugInfo::get(c10::DebugInfoKind::TEST_INFO) == nullptr);
  {
    c10::DebugInfoGuard guard(c10::DebugInfoKind::TEST_INFO, debug_info);
    {
      checkDebugInfo(c10::DebugInfoKind::TEST_INFO, 42);
      {
        auto debug_info = std::make_shared<TestThreadLocalDebugInfo>();
        debug_info->setModelId(314);
        c10::DebugInfoGuard guard(c10::DebugInfoKind::TEST_INFO_2, debug_info);
        {
          checkDebugInfo(c10::DebugInfoKind::TEST_INFO, 42);
          checkDebugInfo(c10::DebugInfoKind::TEST_INFO_2, 314);
          done = false;
          at::launch([]() {
            checkDebugInfo(c10::DebugInfoKind::TEST_INFO, 42);
            checkDebugInfo(c10::DebugInfoKind::TEST_INFO_2, 314);
            done = true;
          });
          while (!done) {
          }
        }
      }
    }
  }
}

TEST(FallbackGraphsTest, Basic) {
  static const auto nestGraphIntoFallbackGraph =
      [](const std::shared_ptr<Graph>& graph) {
        ProfilingRecord::removeProfileCounter(graph->block());
        auto fallback =
            replaceBlockWithFallbackGraph(graph->block(), graph->inputs());
        for (size_t i = 0; i < graph->outputs().size(); i++) {
          graph->outputs()[i]->replaceAllUsesWith(fallback->output(i));
          fallback->output(i)->copyMetadata(graph->outputs()[i]);
        }
        for (auto it = graph->block()->nodes().rbegin();
             it != fallback->iterator();
             it++) {
          it.destroyCurrent();
        }
      };

  auto x = at::randn({1}, at::kCPU);
  auto y = at::randn({1}, at::kCPU);
  auto stack = createStack({x.clone(), y.clone()});

  auto graph_string = R"IR(
    graph(%0 : Float(1),
          %1 : Float(1)):
      %2 : Tensor = aten::mul(%0, %1)
      %3 : Tensor = aten::mul(%2, %0)
      return (%3))IR";
  auto graph = std::make_shared<Graph>();
  torch::jit::parseIR(graph_string, graph.get());

  {
    Code code(graph, "");
    InterpreterState interpreter{code};
    interpreter.run(stack);
  }
  at::Tensor et;
  pop(stack, et);
  float ef = et.item<float>();
  {
    EnableProfilingGuard epg;
    GraphFunction f("fallbackGraphs", graph, nullptr);
    for (size_t i = 0; i < getNumProfiledRuns() + 1; i++) {
      stack.emplace_back(x.clone());
      stack.emplace_back(y.clone());
      if (i == getNumProfiledRuns()) {
        // we will be modifying a profiled graph
        // before ProfilingGraphExecutor
        // will optimize it in the next iteration
        auto opt_graph = lastExecutedOptimizedGraph();
        // this is safe to do since we are done profiling
        ProfilingRecord::removeProfileCounter(opt_graph->block());
        replaceBlockWithFallbackGraph(opt_graph->block(), opt_graph->inputs());
        auto it = opt_graph->block()->nodes().begin();
        ASSERT_EQ(it->kind(), prim::FallbackGraph);
        auto fallback = *it++;
        ASSERT_EQ(it, opt_graph->block()->nodes().end());
        ASSERT_TRUE(fallback->hasAttribute(attr::Subgraph));
        testing::FileCheck()
            .check("Tensor = aten::mul")
            ->check("Tensor = aten::mul")
            ->run(*fallback->g(attr::Subgraph));
      }
      f.run(stack);
      at::Tensor at;
      pop(stack, at);
      float af = at.item<float>();
      ASSERT_EQ(af, ef);
    }

    auto opt_graph = lastExecutedOptimizedGraph();
    testing::FileCheck()
        .check("(Tensor) = prim::CallFunction")
        ->run(*opt_graph);
  }
}

// TODO this test wasn't running and is broken.
// TEST(AutogradProfilerTest, Basic) {
//   constexpr int batch_size = 4;
//   constexpr int input_size = 256;
//   constexpr int seq_len = 32;

//   int hidden_size = 2 * input_size;
//   auto input = torch::randn({seq_len, batch_size, input_size}, at::kCPU);
//   auto hx = torch::randn({batch_size, hidden_size}, at::kCPU);
//   auto cx = torch::randn({batch_size, hidden_size}, at::kCPU);
//   auto w_ih = t_def(torch::randn({4 * hidden_size, input_size}, at::kCPU));
//   auto w_hh = t_def(torch::randn({4 * hidden_size, hidden_size}, at::kCPU));

//   std::stringstream ss;
//   {
//     RecordProfile guard(ss);
//     for (size_t i = 0; i < 100; ++i) {
//       std::tie(hx, cx) = lstm(input[0], hx, cx, w_ih, w_hh);
//     }
//   }

//   std::string result = ss.str();
//   size_t count = 0;
//   for (size_t pos = 0; (pos = result.find("tanh", pos)) != std::string::npos;
//        count++, pos++) {
//   }
//   ASSERT_EQ((count, 200);
// }

TEST(NoneSchemaMatchTest, Basic) {
  RegisterOperators reg({
      Operator(
          "prim::test_none() -> int?",
          [](Stack* stack) { push(stack, IValue()); },
          aliasAnalysisFromSchema()),
      Operator(
          "prim::is_none(int? a) -> bool",
          [](Stack* stack) {
            IValue a = pop(stack);
            if (a.isNone()) {
              push(stack, true);
            } else {
              push(stack, false);
            }
          },
          aliasAnalysisFromSchema()),
  });

  // Constant propagation will run test_none and produce a None,
  // testing that its type is set appropriately and schema matching  doesn't
  // fail when running is_none

  auto r = std::make_shared<Graph>();
  auto& g = *r;
  auto opt_int = g.insert(Symbol::fromQualString("prim::test_none"), {});
  auto out_bool = g.insert(Symbol::fromQualString("prim::is_none"), {opt_int});
  g.registerOutput(out_bool);
  ConstantPropagation(r);

  auto nodes = r->block()->nodes();
  // checking that constant propagation ran wo/failure
  AT_ASSERT(std::distance(nodes.begin(), nodes.end()) == 1);
}

static int testPassValue = 0;
void fakePass(std::shared_ptr<Graph>& g) {
  testPassValue++;
  return;
}

RegisterPass p(fakePass);

TEST(PassManagementTest, Basic) {
  std::shared_ptr<Graph> graph = std::make_shared<Graph>();
  parseIR(
      R"IR(
graph(%a):
  return (%a))IR",
      &*graph);

  std::vector<IValue> stack = {IValue(torch::randn({22}, at::kCPU))};
  auto run = [&](std::shared_ptr<Graph>& graph, std::vector<IValue> stack) {
    GraphExecutor executor(graph, "");
    executor.run(stack);
    return stack;
  };
  run(graph, stack);
  // we will not run fusion in simple mode
  if (!getExecutorMode()) {
    AT_ASSERT(testPassValue);
  }
}

static void checkShape(TypePtr typ, std::vector<int64_t> expected) {
  auto ptp = typ->expect<TensorType>();
  ASSERT_EQ(ptp->sizes().concrete_sizes().value(), expected);
}

static void checkShape(
    Node* n,
    std::vector<int64_t> expected,
    bool prev = true) {
  auto profile = (prev) ? n->inputs().at(0)->node() : n;
  checkShape(profile->output()->type(), expected);
}

void count_(
    Block* block,
    const std::function<bool(Node* n)>& pred,
    size_t& count) {
  for (Node* n : block->nodes()) {
    if (pred(n)) {
      count++;
    }

    for (Block* ib : n->blocks()) {
      count_(ib, pred, count);
    }
  }
}

size_t countNodes(
    const std::shared_ptr<Graph>& graph,
    const std::function<bool(Node* n)>& pred) {
  size_t count = 0;
  count_(graph->block(), pred, count);
  return count;
}

bool true_pred(Node* n) {
  return true;
};

bool is_loop(Node* n) {
  return n->kind() == prim::Loop;
};

TEST(LoopPeelerTest, NoInductionVariableUse) {
  // do not use an induction variable explicitly
  static const auto str_func_def = R"JIT(
    def test_peel_n_times():
      sum = 0
      for i in range(10):
        sum += 2
      return sum
    )JIT";

  auto cu = compile(str_func_def);
  auto& f = cu->get_function("test_peel_n_times");
  auto stack = createStack({});
  // peeling loop once
  {
    LoopsPeeler peeler(true_pred, 1);
    auto copy = f.graph()->copy();
    peeler.run(copy);
    int num_loops =
        std::count_if(copy->nodes().begin(), copy->nodes().end(), is_loop);
    ASSERT_EQ(num_loops, 2);
    Code code(copy, "");
    InterpreterState interpreter{code};
    interpreter.run(stack);
    ASSERT_EQ(stack.back().toInt(), 20);
  }

  // test peeling more than one iteration
  {
    LoopsPeeler peeler(true_pred, 3);
    auto copy = f.graph()->copy();
    peeler.run(copy);
    int num_loops =
        std::count_if(copy->nodes().begin(), copy->nodes().end(), is_loop);
    ASSERT_EQ(num_loops, 2);
    Code code(copy, "");
    InterpreterState interpreter{code};
    interpreter.run(stack);
    ASSERT_EQ(stack.back().toInt(), 20);
  }
}

TEST(LoopPeelerTest, YesInductionVariableUse) {
  // uses the induction variable
  static const auto str_func_def = R"JIT(
    def test_peel_n_times():
      sum = 0
      for i in range(10):
        sum += i
      return sum
    )JIT";

  auto cu = compile(str_func_def);
  auto& f = cu->get_function("test_peel_n_times");
  auto stack = createStack({});
  // peeling loop once
  {
    LoopsPeeler peeler(true_pred, 1);
    auto copy = f.graph()->copy();
    peeler.run(copy);
    int num_loops =
        std::count_if(copy->nodes().begin(), copy->nodes().end(), is_loop);
    ASSERT_EQ(num_loops, 2);
    Code code(copy, "");
    InterpreterState interpreter{code};
    interpreter.run(stack);
    ASSERT_EQ(stack.back().toInt(), 45);
  }

  // test peeling more than one iteration
  {
    LoopsPeeler peeler(true_pred, 3);
    auto copy = f.graph()->copy();
    peeler.run(copy);
    int num_loops =
        std::count_if(copy->nodes().begin(), copy->nodes().end(), is_loop);
    ASSERT_EQ(num_loops, 2);
    Code code(copy, "");
    InterpreterState interpreter{code};
    interpreter.run(stack);
    ASSERT_EQ(stack.back().toInt(), 45);
  }
}

TEST(LoopPeelerTest, LoopWithTerminationCondition) {
  // tests with explicit termination conditions
  static const auto str_func_def = R"JIT(
    def test_with_cond_times():
      sum = 0
      i = 0
      while (sum < 2):
        sum += i
        i += 1
      return sum
    )JIT";

  // the peel changes the termination condition to false
  // so the original loop doesn't run
  auto cu = compile(str_func_def);
  auto& f = cu->get_function("test_with_cond_times");
  auto stack = createStack({});
  // peeling 5 iterations should update the termination
  // condition to false
  {
    LoopsPeeler peeler(true_pred, 5);
    auto copy = f.graph()->copy();
    peeler.run(copy);
    int num_loops =
        std::count_if(copy->nodes().begin(), copy->nodes().end(), is_loop);
    ASSERT_EQ(num_loops, 2);
    Code code(copy, "");
    InterpreterState interpreter{code};
    interpreter.run(stack);
    ASSERT_EQ(stack.back().toInt(), 3);
  }

  // the termination condition remains true
  {
    LoopsPeeler peeler(true_pred, 1);
    auto copy = f.graph()->copy();
    peeler.run(copy);
    int num_loops =
        std::count_if(copy->nodes().begin(), copy->nodes().end(), is_loop);
    ASSERT_EQ(num_loops, 2);
    Code code(copy, "");
    InterpreterState interpreter{code};
    interpreter.run(stack);
    ASSERT_EQ(stack.back().toInt(), 3);
  }
}

// tests simple nested loops
TEST(LoopPeelerTest, SimpleNestedLoops) {
  static const auto str_func_def = R"JIT(
    def test_nested_loops():
      sum = 0
      i = 0
      for i in range(10):
        for j in range(10):
          sum += i + j
      return sum
    )JIT";

  auto cu = compile(str_func_def);
  auto& f = cu->get_function("test_nested_loops");
  auto stack = createStack({});

  {
    LoopsPeeler peeler(true_pred, 1);
    auto copy = f.graph()->copy();
    peeler.run(copy);
    ASSERT_EQ(countNodes(copy, is_loop), 5);
    Code code(copy, "");
    InterpreterState interpreter{code};
    interpreter.run(stack);
    ASSERT_EQ(stack.back().toInt(), 900);
  }

  {
    LoopsPeeler peeler(true_pred, 5);
    auto copy = f.graph()->copy();
    peeler.run(copy);
    ASSERT_EQ(countNodes(copy, is_loop), 5);
    Code code(copy, "");
    InterpreterState interpreter{code};
    interpreter.run(stack);
    ASSERT_EQ(stack.back().toInt(), 900);
  }
}

TEST(LoopPeelerTest, SimpleNestedLoops2) {
  static const auto str_func_def = R"JIT(
    def test_nested_loops():
      sum = 0
      i = 0
      for i in range(10):
        j = 0
        while sum < 2:
          sum += i + j
          j += 1
      return sum
    )JIT";

  auto cu = compile(str_func_def);
  auto& f = cu->get_function("test_nested_loops");
  auto stack = createStack({});
  {
    LoopsPeeler peeler(true_pred, 1);
    auto copy = f.graph()->copy();
    peeler.run(copy);
    ASSERT_EQ(countNodes(copy, is_loop), 5);
    Code code(copy, "");
    InterpreterState interpreter{code};
    interpreter.run(stack);
    ASSERT_EQ(stack.back().toInt(), 3);
  }

  {
    LoopsPeeler peeler(true_pred, 5);
    auto copy = f.graph()->copy();
    peeler.run(copy);
    ASSERT_EQ(countNodes(copy, is_loop), 5);
    Code code(copy, "");
    InterpreterState interpreter{code};
    interpreter.run(stack);
    ASSERT_EQ(stack.back().toInt(), 3);
  }
}

TEST(InsertAndEliminateRedundantGuardsTest, Basic) {
  static const auto basic_example = R"JIT(
  def basic(x, y):
    a = x + y
    b = x * y
    c = x + 1
    d = a - c
    e = b - c
    return d + e
  )JIT";

  auto cu = compile(basic_example);
  auto& fun = cu->get_function("basic");
  auto pr = ProfilingRecord::instrumentGraph(fun.graph());
  auto x = at::randn({2, 3}, at::kCPU);
  auto y = at::randn({2, 3}, at::kCPU);
  auto stack = createStack({x, y});
  // introduce some profiling information
  Code cd(pr->profiled_graph_, "");
  InterpreterState is{cd};
  is.run(stack);
  auto copy = pr->profiled_graph_->copy();
  ProfilingRecord::removeProfileCounter(copy->block());
  InsertGuards(copy);
  auto nodes = copy->block()->nodes();
  auto guard = std::find_if(nodes.begin(), nodes.end(), [](Node* n) {
    return n->kind() == prim::Guard;
  });
  ASSERT_NE(guard, nodes.end());
  ASSERT_EQ(
      guard->input()->type()->expect<TensorType>()->sizes().size(),
      c10::nullopt);
  checkShape(*guard, {2, 3}, false);
  auto is_guard = [](Node* n) { return n->kind() == prim::Guard; };
  int num_guards = std::count_if(nodes.begin(), nodes.end(), is_guard);
  ASSERT_EQ(num_guards, 12);
  // now eliminate as many guards as possible
  // we should be left with two guards on x and y's defs
  EliminateRedundantGuards(copy);
  num_guards = std::count_if(nodes.begin(), nodes.end(), is_guard);
  ASSERT_EQ(num_guards, 2);
}

TEST(InsertBailOutsTest, Basic) {
  static const auto basic_example = R"JIT(
  def basic_loop(x, y):

      a = x + 1
      b = y + 2
      c = x + y + 3

      for i in range(10):
          a = a + b
          # invariant
          d = b * c
          #
          a = a - d

      e = a + 4
      return e
  )JIT";

  auto cu = compile(basic_example);
  auto& fun = cu->get_function("basic_loop");
  auto pr = ProfilingRecord::instrumentGraph(fun.graph());
  auto x = at::randn({2, 3}, at::kCPU);
  auto y = at::randn({2, 3}, at::kCPU);
  auto stack = createStack({x, y});
  // introduce some profiling information
  Code cd(pr->profiled_graph_, "");
  InterpreterState is{cd};
  is.run(stack);
  auto copy = pr->profiled_graph_->copy();
  ProfilingRecord::removeProfileCounter(copy->block());
  InsertGuards(copy);
  EliminateRedundantGuards(copy);
  auto nodes = copy->block()->nodes();
  auto is_guard = [](Node* n) { return n->kind() == prim::Guard; };
  auto num_guards = std::count_if(nodes.begin(), nodes.end(), is_guard);
  ASSERT_EQ(num_guards, 3);
  InsertBailOuts(copy);
  auto is_bailout = [](Node* n) { return n->kind() == prim::BailOut; };
  auto num_bailouts = std::count_if(nodes.begin(), nodes.end(), is_bailout);
  ASSERT_EQ(num_guards, num_bailouts);
  std::vector<Node*> bailouts(num_bailouts);
  std::copy_if(nodes.begin(), nodes.end(), bailouts.begin(), is_bailout);

  for (auto blo : bailouts) {
    ASSERT_EQ(blo->inputs().at(0)->node()->kind(), prim::BailoutTemplate);
  }
}

TEST(ProfilerTest, Basic) {
  constexpr int batch_size = 4;
  constexpr int input_size = 256;

  int hidden_size = 2 * input_size;

  auto input = at::randn({batch_size, input_size}, at::kCPU);
  auto hx = at::randn({batch_size, hidden_size}, at::kCPU);
  auto cx = at::randn({batch_size, hidden_size}, at::kCPU);
  auto w_ih = t_def(at::randn({4 * hidden_size, input_size}, at::kCPU));
  auto w_hh = t_def(at::randn({4 * hidden_size, hidden_size}, at::kCPU));

  auto g = build_lstm();
  auto stack = createStack({input, hx, cx, w_ih, w_hh});

  auto& opt_graph = *g.get();
  ArgumentSpecCreator arg_spec_creator(opt_graph);
  ArgumentSpec spec =
      arg_spec_creator.create(autograd::GradMode::is_enabled(), stack);
  arg_spec_creator.specializeTypes(opt_graph, spec);
  auto pr = ProfilingRecord::instrumentGraph(g);
  Code cd(pr->profiled_graph_, "");
  InterpreterState is{cd};
  is.run(stack);

  // profiled types are stored as attributes and show up in the dump, e.g.
  // Tensor = prim::profile[profiled_type=Double(4, 256, strides=[256, 1],
  // requires_grad=0, device=cpu)
  testing::FileCheck()
      .check("Tensor = prim::profile[profiled_type")
      ->check_same("256")
      ->run(*pr->profiled_graph_);

  auto begin = pr->profiled_graph_->block()->nodes().begin();
  auto end = pr->profiled_graph_->block()->nodes().end();
  auto mm =
      std::find_if(begin, end, [](Node* n) { return n->kind() == aten::add; });
  ASSERT_NE(mm, end);
  std::vector<int64_t> mm_expected{4, 2048};
  std::vector<int64_t> eltwise{4, 512};
  checkShape(mm->inputs().at(0)->node()->ty(attr::profiled_type), mm_expected);
  auto mul_n =
      std::find_if(begin, end, [](Node* n) { return n->kind() == aten::mul; });
  ASSERT_NE(mul_n, end);
  checkShape(mul_n->inputs().at(0)->node()->ty(attr::profiled_type), eltwise);
  auto tanh_n =
      std::find_if(begin, end, [](Node* n) { return n->kind() == aten::tanh; });
  checkShape(tanh_n->inputs().at(0)->node()->ty(attr::profiled_type), eltwise);
}

TEST(CallStackTest, Basic) {
  const auto text = R"(
def ham(x):
    return x/7

def bar(x):
    return x*3

def baz(x):
    return ham(x)*x

def foo(x):
    return bar(x)*baz(x)*11
  )";
  auto cu = compile(text);
  const Function& foo = cu->get_function("foo");
  for (Node* n : foo.optimized_graph()->nodes()) {
    if (n->kind() == prim::Constant) {
      if (!n->hasAttribute(attr::value) ||
          n->kindOf(attr::value) != AttributeKind::i) {
        continue;
      }
      int v = n->i(attr::value);
      switch (v) {
        case 3: {
          // Const 3 comes from function 'bar', which gets inlined to 'foo'.
          // The callstack for the corresponding node should contain only the
          // function 'bar'.
          ASSERT_TRUE(n->callstack());
          auto callstack_vector = (*n->callstack())->vec();
          ASSERT_EQ(callstack_vector.size(), 1);
          ASSERT_EQ(std::get<0>(callstack_vector[0]), &cu->get_function("bar"));
          break;
        }
        case 7: {
          // Const 7 comes from function 'ham', which gets inlined to 'baz',
          // which is then inlined to 'foo'. The callstack for the corresponding
          // node should contain these two functions.
          ASSERT_TRUE(n->callstack());
          auto callstack_vector = (*n->callstack())->vec();
          ASSERT_EQ(callstack_vector.size(), 2);
          ASSERT_EQ(std::get<0>(callstack_vector[0]), &cu->get_function("baz"));
          ASSERT_EQ(std::get<0>(callstack_vector[1]), &cu->get_function("ham"));
          break;
        }
        case 11: {
          // Const 11 comes from function 'foo', which is not inlined anywhere
          // and thus it should not have a callstack.
          ASSERT_FALSE(n->callstack());
          break;
        }
      }
    }
  }

  // Check that inlining doesn't corrupt callstack of the callee's nodes.
  const Function& baz = cu->get_function("baz");
  for (Node* n : baz.optimized_graph()->nodes()) {
    if (n->kind() == prim::Constant) {
      if (!n->hasAttribute(attr::value) ||
          n->kindOf(attr::value) != AttributeKind::i) {
        continue;
      }
      int v = n->i(attr::value);
      ASSERT_TRUE(v == 7);
      // Const 7 comes from function 'ham', which gets inlined to 'baz'. 'baz'
      // was also inlined into 'foo', but when looking at the graph of 'baz' we
      // should only see a callstack of depth 1 (containing only 'ham').
      ASSERT_TRUE(n->callstack());
      auto callstack_vector = (*n->callstack())->vec();
      ASSERT_EQ(callstack_vector.size(), 1);
      ASSERT_EQ(std::get<0>(callstack_vector[0]), &cu->get_function("ham"));
    }
  }
}

TEST(CallStackTest, Caching) {
  const auto text = R"(

def a(x):
    print("a1")
    print("a2")
    return x

def b(x):
    print("b1")
    print("b2")
    a(x)
    return x

def c(x):
    print("c1")
    print("c2")
    b(x)
    return x
  )";
  auto cu = compile(text);
  const Function& baz = cu->get_function("c");
  std::unordered_map<std::string, InlinedCallStack*> callstack_objects;
  for (Node* n : baz.optimized_graph()->nodes()) {
    if (n->kind() == prim::Constant) {
      if (!n->hasAttribute(attr::value) ||
          n->kindOf(attr::value) != AttributeKind::s) {
        continue;
      }
      std::string v = n->s(attr::value);
      if (n->callstack()) {
        callstack_objects[v] = n->callstack()->get();
      }
    }
  }
  // We expect to see nodes prim::Constant[value="a1"] and
  // prim::Constant[value="a2"] inlined to function 'c'. Their callstacks are
  // the same (a->b->c), so we want to make sure we're not creating different
  // callstack entries for them.
  ASSERT_TRUE(callstack_objects.count("a1") && callstack_objects.count("a2"));
  ASSERT_TRUE(callstack_objects.at("a1") == callstack_objects.at("a2"));
}

TEST(AutogradSymbolsTest, Basic) {
  Symbol sym = Symbol::fromQualString("aten::test_symbol");
  Graph graph;
  auto node = graph.create(sym);
  TORCH_CHECK(canRunWithAutograd(node));

  sym = Symbol::fromQualString("prim::test_symbol");
  node = graph.create(sym);
  TORCH_CHECK(canRunWithAutograd(node));

  sym = Symbol::fromQualString("prim::FusionGroup");
  node = graph.create(sym);
  TORCH_CHECK(!canRunWithAutograd(node));

  sym = Symbol::fromQualString("custom::test_symbol");
  node = graph.create(sym);
  TORCH_CHECK(!canRunWithAutograd(node));
}

TEST(DefaultArgTypeHintingTest, Basic) {
  const auto text_non_hinted = R"(

def a(x, y=1):
    print("a1")
    print("a2")
    return x
  )";

  const auto text_hinted = R"(

def a(x, y:int=1):
    print("a1")
    print("a2")
    return x
  )";

  try {
    compile(text_non_hinted);
    ASSERT_TRUE(0);
  } catch (const std::exception& c) {
  }

  auto cu = compile(text_hinted);
}

// Basic set case.
TEST(FuturesTest, Basic) {
  auto f1 = c10::make_intrusive<Future>(IntType::get());
  ASSERT_FALSE(f1->completed());
  ASSERT_FALSE(f1->hasValue());
  int32_t sat1 = 0;
  int32_t sat2 = 0;
  f1->addCallback([&]() { ++sat1; });
  f1->markCompleted(43);
  ASSERT_TRUE(f1->completed());
  ASSERT_TRUE(f1->hasValue());
  ASSERT_FALSE(f1->hasError());
  ASSERT_EQ(sat1, 1);
  ASSERT_EQ(f1->constValue().toInt(), 43);
  ASSERT_EQ(f1->value().toInt(), 43);
  f1->addCallback([&]() { ++sat2; });
  ASSERT_EQ(sat1, 1);
  ASSERT_EQ(sat2, 1);
}

// Basic error cases.
TEST(FuturesTest, Error) {
  auto f1 = c10::make_intrusive<Future>(IntType::get());
  int sat1 = 0;
  int sat2 = 0;
  f1->addCallback([&]() { ++sat1; });
  f1->setError(
      std::make_exception_ptr(c10::ivalue::Future::FutureError("Failed")));
  ASSERT_EQ(sat1, 1);
  ASSERT_TRUE(f1->completed());
  ASSERT_TRUE(f1->hasError());
  ASSERT_FALSE(f1->hasValue());
  try {
    (void)f1->value();
    ASSERT_TRUE(false); // Supposed to throw.
  } catch (const std::exception& e) {
    ASSERT_TRUE(strcmp(e.what(), "Failed") == 0);
  }
  f1->addCallback([&]() { ++sat2; });
  ASSERT_EQ(sat1, 1);
  ASSERT_EQ(sat2, 1);
  f1->setErrorIfNeeded(
      std::make_exception_ptr(c10::ivalue::Future::FutureError("Dup")));
  ASSERT_TRUE(strcmp(f1->tryRetrieveErrorMessage().c_str(), "Failed") == 0);
  ASSERT_EQ(sat1, 1);
  ASSERT_EQ(sat2, 1);
}

// then
TEST(FuturesTest, Then) {
  auto f1 = c10::make_intrusive<Future>(IntType::get());
  auto f2 = f1->then(
      [f1]() -> IValue { return f1->constValue().toInt() + 1; },
      IntType::get());
  auto f3 = f2->then(
      [f2]() -> IValue { return f2->constValue().toInt() * 3; },
      IntType::get());
  bool done = false;
  f3->addCallback([f3, &done]() {
    ASSERT_EQ(f3->constValue().toInt(), (42 + 1) * 3);
    done = true;
  });
  ASSERT_FALSE(done);
  f1->markCompleted(42);
  ASSERT_TRUE(done);
}

// collectAll()
TEST(FuturesTest, CollectAll) {
  auto s1 = c10::make_intrusive<Future>(IntType::get());
  auto s2 = c10::make_intrusive<Future>(IntType::get());
  auto s3 = c10::make_intrusive<Future>(IntType::get());

  // Empty case
  c10::List<intrusive_ptr<ivalue::Future>> futures(
      FutureType::create(IntType::get()));
  auto c1 = collectAll(futures);
  ASSERT_TRUE(c1->completed());
  ASSERT_EQ(c1->value().toList().size(), 0);
  ASSERT_TRUE(
      *(c1->value().toList().elementType()) ==
      *FutureType::create(IntType::get()));

  // 1-element, initially not completed.
  futures.push_back(s1);
  auto c2 = collectAll(futures);
  ASSERT_FALSE(c2->completed());
  s1->markCompleted(5);
  ASSERT_TRUE(c2->completed());
  ASSERT_EQ(c2->value().toList().size(), 1);
  ASSERT_TRUE(
      *(c2->value().toList().elementType()) ==
      *FutureType::create(IntType::get()));
  ASSERT_EQ(c2->value().toList().get(0).toFuture()->value().toInt(), 5);

  // 1-element, already completed
  auto c3 = collectAll(futures);
  ASSERT_TRUE(c3->completed());
  ASSERT_EQ(c3->value().toList().size(), 1);
  ASSERT_EQ(c3->value().toList().get(0).toFuture()->value().toInt(), 5);

  // 3 elements.
  futures.push_back(s2);
  futures.push_back(s3);
  auto c4 = collectAll(futures);
  ASSERT_FALSE(c4->completed());
  s3->markCompleted(7);
  ASSERT_FALSE(c4->completed());
  s2->markCompleted(6);
  ASSERT_TRUE(c4->completed());
  ASSERT_EQ(c4->value().toList().size(), 3);
  ASSERT_EQ(c4->value().toList().get(0).toFuture()->value().toInt(), 5);
  ASSERT_EQ(c4->value().toList().get(1).toFuture()->value().toInt(), 6);
  ASSERT_EQ(c4->value().toList().get(2).toFuture()->value().toInt(), 7);
  ASSERT_TRUE(
      *(c4->value().toList().elementType()) ==
      *FutureType::create(IntType::get()));

  // Handle exception in the list.
  auto s4 = c10::make_intrusive<Future>(IntType::get());
  futures.push_back(s4);
  auto c5 = collectAll(futures);
  ASSERT_FALSE(c5->completed());
  s4->setError(
      std::make_exception_ptr(c10::ivalue::Future::FutureError("Failed")));
  ASSERT_TRUE(c5->completed());
  ASSERT_EQ(c5->value().toList().size(), 4);
  try {
    (void)c5->value().toList().get(3).toFuture()->value();
    ASSERT_TRUE(false); // supposed to throw
  } catch (const std::exception& e) {
    ASSERT_EQ(std::string(e.what()), "Failed");
  }
}

// collectAny()
TEST(FuturesTest, CollectAny) {
  auto s1 = c10::make_intrusive<Future>(IntType::get());

  // Empty case
  c10::List<intrusive_ptr<ivalue::Future>> futures(
      FutureType::create(IntType::get()));
  auto c1 = collectAny(futures);
  ASSERT_TRUE(c1->completed());

  // 1 element, not yet satisfied
  futures.push_back(s1);
  auto c2 = collectAny(futures);
  ASSERT_FALSE(c2->completed());
  s1->markCompleted(5);
  ASSERT_TRUE(c2->completed());
  ASSERT_TRUE(c2->value().isInt());
  ASSERT_EQ(c2->value().toInt(), 5);

  // 1 element already satisfied.
  auto c3 = collectAny(futures);
  ASSERT_TRUE(c3->completed());
  ASSERT_TRUE(c3->value().isInt());
  ASSERT_EQ(c3->value().toInt(), 5);

  // 2 elements
  futures.clear();
  auto s2 = c10::make_intrusive<Future>(IntType::get());
  auto s3 = c10::make_intrusive<Future>(IntType::get());
  futures.push_back(s2);
  futures.push_back(s3);
  auto c4 = collectAny(futures);
  ASSERT_FALSE(c4->completed());
  s3->markCompleted(7);
  ASSERT_TRUE(c4->completed());
  ASSERT_EQ(c4->value().toInt(), 7);
  s2->markCompleted(1);
  ASSERT_EQ(c4->value().toInt(), 7);
}

TEST(TLSFutureCallbacksTest, Basic) {
  // cb that verifies the profiler is enabled
  auto profilerEnabledCb = []() {
    ASSERT_TRUE(torch::autograd::profiler::profilerEnabled());
  };
  // test running callbacks with propagation of TLS state.
  {
    // Enable the profiler in this thread
    torch::autograd::profiler::enableProfilerLegacy(
        torch::autograd::profiler::ProfilerConfig(
            torch::autograd::profiler::ProfilerState::CPU, false, false));
    auto s1 = c10::make_intrusive<Future>(IntType::get());
    s1->addCallback(wrapPropagateTLSState<void>(profilerEnabledCb));
    std::thread t([s1 = std::move(s1)]() { s1->markCompleted(); });
    // Since we join here, we can ensure that all callbacks corresponding to
    // markCompleted() have finished.
    t.join();
    torch::autograd::profiler::disableProfilerLegacy();
  }
  // then() with TLS State
  {
    // Enable the profiler in this thread
    torch::autograd::profiler::enableProfilerLegacy(
        torch::autograd::profiler::ProfilerConfig(
            torch::autograd::profiler::ProfilerState::CPU, false, false));
    auto s1 = c10::make_intrusive<Future>(IntType::get());
    auto s2 = s1->then(
        wrapPropagateTLSState<c10::IValue>([&profilerEnabledCb]() {
          profilerEnabledCb();
          return at::IValue(1);
        }),
        IntType::get());
    std::thread t([s1 = std::move(s1)]() { s1->markCompleted(); });
    t.join();
    s2->wait();
    torch::autograd::profiler::disableProfilerLegacy();
  }
}

TEST(ProfilerDisableInCallbackTest, Basic) {
  // cb that verifies the profiler is enabled
  auto profilerEnabledCb = []() {
    ASSERT_TRUE(torch::autograd::profiler::profilerEnabled());
  };
  torch::autograd::profiler::enableProfilerLegacy(
      torch::autograd::profiler::ProfilerConfig(
          torch::autograd::profiler::ProfilerState::CPU, false, false));
  auto s1 = c10::make_intrusive<Future>(IntType::get());
  auto verifyProfilerCb = wrapPropagateTLSState<void>([&profilerEnabledCb] {
    // Ensure the profiler is still enabled in this thread.
    profilerEnabledCb();
    auto t1 = torch::ones({2, 2});
    auto t2 = torch::ones({2, 2});
    torch::add(t1, t2);
    // Don't cleanup TLSState, and just consolidate.
    auto opts = torch::autograd::profiler::ProfilerDisableOptions(false, true);
    auto thread_event_lists =
        torch::autograd::profiler::disableProfilerLegacy(std::move(opts));
    // Ensure that the events from this thread are still profiled and we obtain
    // the expected in events in our consolidated list when calling
    // disableProfilerLegacy().
    bool found_ones = false;
    bool found_add = false;
    for (const auto& li : thread_event_lists) {
      for (const auto& evt : li) {
        if (strcmp(evt.name(), "aten::add") == 0) {
          found_add = true;
        } else if (strcmp(evt.name(), "aten::ones") == 0) {
          found_ones = true;
        }
      }
      if (found_add && found_ones) {
        break;
      }
    }
    ASSERT_TRUE(found_ones);
    ASSERT_TRUE(found_add);
  });

  s1->addCallback(verifyProfilerCb);
  // Disable the profiler, but do not consolidate results in the main thread.
  auto opts = torch::autograd::profiler::ProfilerDisableOptions(true, false);
  torch::autograd::profiler::disableProfilerLegacy(std::move(opts));
  std::thread t([s1 = std::move(s1)]() { s1->markCompleted(at::IValue(1)); });
  t.join();

  // Similar to above test, but verifies correctness in the case where
  // continuation runs on the main thread.
  torch::autograd::profiler::enableProfilerLegacy(
      torch::autograd::profiler::ProfilerConfig(
          torch::autograd::profiler::ProfilerState::CPU, false, false));
  s1 = c10::make_intrusive<Future>(IntType::get());
  s1->addCallback(verifyProfilerCb);
  // Runs callback inline
  s1->markCompleted(at::IValue(1));
  opts = torch::autograd::profiler::ProfilerDisableOptions(true, false);
  torch::autograd::profiler::disableProfilerLegacy(std::move(opts));
}

TEST(IValueKWargsTest, Basic) {
  const auto text = R"(
    def foo(a : int, b : int, c : int = 4):
      return a + 2*b + 3*c
  )";
  auto cu = compile(text);
  auto result = cu->get_function("foo")({1}, {{"b", 3}});
  ASSERT_EQ(result.toInt(), 19);
}

} // namespace jit
} // namespace torch<|MERGE_RESOLUTION|>--- conflicted
+++ resolved
@@ -1164,23 +1164,8 @@
 
 static std::set<std::string> operator_names;
 TEST(RecordFunctionTest, OperatorNameOverload) {
-<<<<<<< HEAD
-  at::addGlobalCallback(
-      at::RecordFunctionCallback([](
-                                     const at::RecordFunction& fn) -> std::unique_ptr<at::ObserverContext> {
-        c10::optional<c10::OperatorName> op_name = fn.operator_name();
-        if (op_name.has_value()) {
-          operator_names.insert(c10::toString(*op_name));
-        } else {
-          operator_names.insert("No Operator Name");
-        }
-        return nullptr;
-      }).scopes({at::RecordScope::FUNCTION}));
-=======
-  std::set<std::string> operator_names;
-
   at::addGlobalCallback(at::RecordFunctionCallback(
-                            [&operator_names](const at::RecordFunction& fn) {
+                            [](const at::RecordFunction& fn) -> std::unique_ptr<at::ObserverContext> {
                               c10::optional<c10::OperatorName> op_name =
                                   fn.operator_name();
                               if (op_name.has_value()) {
@@ -1191,7 +1176,6 @@
                               return nullptr;
                             })
                             .scopes({at::RecordScope::FUNCTION}));
->>>>>>> 736e538f
   auto t = torch::randn({1, 2, 3}, at::kCPU);
   t.set_requires_grad(false);
   auto t2 = t.pow(2);
