import torch
import numpy as np

import sys
import subprocess
import os
import unittest
import itertools
import warnings
import math
from math import inf, nan, isnan
import random
from random import randrange
from functools import reduce

from torch.testing._internal.common_utils import \
    (TestCase, run_tests, TEST_SCIPY, IS_MACOS, IS_WINDOWS, slowTest,
     TEST_WITH_ASAN, make_tensor, TEST_WITH_ROCM, IS_FBCODE,
     wrapDeterministicFlagAPITest, iter_indices)
from torch.testing._internal.common_device_type import \
    (instantiate_device_type_tests, dtypes,
     onlyCPU, skipCUDAIf, skipCUDAIfNoMagma, skipCPUIfNoLapack, precisionOverride,
     skipCUDAIfNoMagmaAndNoCusolver, skipCUDAIfRocm, onlyOnCPUAndCUDA, dtypesIfCUDA,
     onlyCUDA)
from torch.testing import floating_and_complex_types, floating_types
from torch.testing._internal.common_cuda import tf32_on_and_off, tf32_is_not_fp32
from torch.testing._internal.jit_metaprogramming_utils import gen_script_fn_and_args
from torch.autograd import gradcheck, gradgradcheck

# Protects against includes accidentally setting the default dtype
# NOTE: jit_metaprogramming_utils sets the default dtype to double!
torch.set_default_dtype(torch.float32)
assert torch.get_default_dtype() is torch.float32

if TEST_SCIPY:
    import scipy

# TODO: make this common and import it
AMPERE_OR_ROCM = TEST_WITH_ROCM or tf32_is_not_fp32()

class TestLinalg(TestCase):
    exact_dtype = True

    # Tests torch.outer, and its alias, torch.ger, vs. NumPy
    @precisionOverride({torch.bfloat16: 1e-1})
    @dtypes(*(torch.testing.get_all_dtypes()))
    def test_outer(self, device, dtype):
        def run_test_case(a, b):
            if dtype == torch.bfloat16:
                a_np = a.to(torch.double).cpu().numpy()
                b_np = b.to(torch.double).cpu().numpy()
            else:
                a_np = a.cpu().numpy()
                b_np = b.cpu().numpy()
            expected = np.outer(a_np, b_np)

            self.assertEqual(torch.outer(a, b), expected)
            self.assertEqual(torch.Tensor.outer(a, b), expected)

            self.assertEqual(torch.ger(a, b), expected)
            self.assertEqual(torch.Tensor.ger(a, b), expected)

            # test out variant
            out = torch.empty(a.size(0), b.size(0), device=device, dtype=dtype)
            torch.outer(a, b, out=out)
            self.assertEqual(out, expected)

            out = torch.empty(a.size(0), b.size(0), device=device, dtype=dtype)
            torch.ger(a, b, out=out)
            self.assertEqual(out, expected)

        a = torch.randn(50).to(device=device, dtype=dtype)
        b = torch.randn(50).to(device=device, dtype=dtype)
        run_test_case(a, b)

        # test 0 strided tensor
        zero_strided = torch.randn(1).to(device=device, dtype=dtype).expand(50)
        run_test_case(zero_strided, b)
        run_test_case(a, zero_strided)

    @skipCUDAIfNoMagma
    @skipCPUIfNoLapack
    @dtypes(torch.float32, torch.float64, torch.complex64, torch.complex128)
    def test_cholesky(self, device, dtype):
        from torch.testing._internal.common_utils import random_hermitian_pd_matrix

        def run_test(shape, batch, contiguous):
            A = random_hermitian_pd_matrix(shape, *batch, dtype=dtype, device=device)
            if A.numel() > 0 and not contiguous:
                A = A.transpose(-2, -1)
                self.assertFalse(A.is_contiguous())
            expected_L = np.linalg.cholesky(A.cpu().numpy())
            actual_L = torch.linalg.cholesky(A)

            # For fp32 individual entries in matrices can differ between PyTorch and NumPy
            # Let's compare the norms of matrices instead
            if A.numel() > 0 and dtype in [torch.float32, torch.complex64]:
                # axis is specified to calculate matrix norm for batched input
                expected_norm = np.linalg.norm(expected_L, ord=1, axis=(-2, -1))
                actual_norm = torch.linalg.norm(actual_L, ord=1, axis=(-2, -1))
                # Compare the norms with standard tolerances
                self.assertEqual(actual_norm, expected_norm)
                # and individual values with a higher tolerance
                self.assertEqual(actual_L, expected_L, atol=1e-2, rtol=1e-5)
            else:
                self.assertEqual(actual_L, expected_L)

        shapes = (0, 3, 5)
        batches = ((), (3, ), (2, 2))
        larger_input_case = [(100, (5, ), True)]
        for shape, batch, contiguous in list(itertools.product(shapes, batches, (True, False))) + larger_input_case:
            run_test(shape, batch, contiguous)

        # check the out= variant
        A = random_hermitian_pd_matrix(3, 3, dtype=dtype, device=device)
        out = torch.empty_like(A)
        ans = torch.linalg.cholesky(A, out=out)
        self.assertEqual(ans, out)
        expected = torch.linalg.cholesky(A)
        self.assertEqual(expected, out)

    @skipCUDAIfNoMagma
    @skipCPUIfNoLapack
    @dtypes(torch.float32, torch.float64, torch.complex64, torch.complex128)
    def test_cholesky_errors_and_warnings(self, device, dtype):
        from torch.testing._internal.common_utils import random_hermitian_pd_matrix

        # cholesky requires the input to be a square matrix or batch of square matrices
        A = torch.randn(2, 3, device=device, dtype=dtype)
        with self.assertRaisesRegex(RuntimeError, r'must be batches of square matrices'):
            torch.linalg.cholesky(A)
        A = torch.randn(2, 2, 3, device=device, dtype=dtype)
        with self.assertRaisesRegex(RuntimeError, r'must be batches of square matrices'):
            torch.linalg.cholesky(A)
        with self.assertRaisesRegex(np.linalg.LinAlgError, r'Last 2 dimensions of the array must be square'):
            np.linalg.cholesky(A.cpu().numpy())

        # cholesky requires the input to be at least 2 dimensional tensor
        A = torch.randn(2, device=device, dtype=dtype)
        with self.assertRaisesRegex(RuntimeError, r'must have at least 2 dimensions'):
            torch.linalg.cholesky(A)
        with self.assertRaisesRegex(np.linalg.LinAlgError,
                                    r'1-dimensional array given\. Array must be at least two-dimensional'):
            np.linalg.cholesky(A.cpu().numpy())

        # if the input matrix is singular, an error should be raised
        A = torch.eye(3, 3, dtype=dtype, device=device)
        A[-1, -1] = 0  # Now A is singular
        with self.assertRaisesRegex(RuntimeError, r'U\(3,3\) is zero, singular U\.'):
            torch.linalg.cholesky(A)
        with self.assertRaisesRegex(np.linalg.LinAlgError, r'Matrix is not positive definite'):
            np.linalg.cholesky(A.cpu().numpy())

        # if at least one matrix in the batch is singular, an error should be raised
        A = torch.eye(3, 3, dtype=dtype, device=device)
        A = A.reshape((1, 3, 3))
        A = A.repeat(5, 1, 1)
        A[4, -1, -1] = 0  # Now A[4] is singular
        with self.assertRaisesRegex(RuntimeError, r'For batch 4: U\(3,3\) is zero, singular U\.'):
            torch.linalg.cholesky(A)

        # if out tensor with wrong shape is passed a warning is given
        A = random_hermitian_pd_matrix(3, dtype=dtype, device=device)
        out = torch.empty(2, 3, dtype=dtype, device=device)
        with warnings.catch_warnings(record=True) as w:
            # Trigger warning
            torch.linalg.cholesky(A, out=out)
            # Check warning occurs
            self.assertEqual(len(w), 1)
            self.assertTrue("An output with one or more elements was resized" in str(w[-1].message))

        # dtypes should match
        out = torch.empty_like(A).to(torch.int)
        with self.assertRaisesRegex(RuntimeError, "result dtype Int does not match self dtype"):
            torch.linalg.cholesky(A, out=out)

    @skipCUDAIfNoMagma
    @skipCPUIfNoLapack
    @dtypes(torch.float64, torch.complex128)
    def test_cholesky_autograd(self, device, dtype):
        def func(root):
            x = 0.5 * (root + root.transpose(-1, -2).conj())
            return torch.linalg.cholesky(x)

        def run_test(shape):
            root = torch.rand(*shape, dtype=dtype, device=device, requires_grad=True)
            root = root + torch.eye(shape[-1], dtype=dtype, device=device)

            gradcheck(func, root)
            gradgradcheck(func, root)

            root = torch.rand(*shape, dtype=dtype, device=device)
            root = torch.matmul(root, root.transpose(-1, -2).conj())
            root.requires_grad_()
            chol = torch.linalg.cholesky(root).sum().backward()
            self.assertEqual(root.grad, root.grad.transpose(-1, -2).conj())  # Check the gradient is hermitian

        shapes = ((3, 3), (4, 3, 2, 2))
        for shape in shapes:
            run_test(shape)

    # NOTE: old_cholesky* tests were moved here from test_torch.py and test_autograd.py
    @slowTest
    @skipCUDAIf(True, "See issue #26789.")
    @skipCUDAIfNoMagma
    @skipCPUIfNoLapack
    @dtypes(torch.double)
    def test_old_cholesky_batched_many_batches(self, device, dtype):
        from torch.testing._internal.common_utils import random_symmetric_pd_matrix

        def cholesky_test_helper(n, batchsize, device, upper):
            A = random_symmetric_pd_matrix(n, batchsize, dtype=dtype, device=device)
            chol_fact = torch.cholesky(A, upper=upper)
            if upper:
                # Correctness check
                self.assertEqual(A, chol_fact.transpose(-2, -1).matmul(chol_fact))
                # Upper triangular check
                self.assertEqual(chol_fact, chol_fact.triu())
            else:
                # Correctness check
                self.assertEqual(A, chol_fact.matmul(chol_fact.transpose(-2, -1)))
                # Lower triangular check
                self.assertEqual(chol_fact, chol_fact.tril())

        for upper, batchsize in itertools.product([True, False], [262144, 524288]):
            cholesky_test_helper(2, batchsize, device, upper)

    @precisionOverride({torch.float32: 1e-4, torch.complex64: 1e-4})
    @skipCUDAIfNoMagma
    @skipCPUIfNoLapack
    @dtypes(torch.float32, torch.float64, torch.complex64, torch.complex128)
    def test_old_cholesky_batched(self, device, dtype):
        from torch.testing._internal.common_utils import random_hermitian_pd_matrix

        def cholesky_test_helper(n, batch_dims, upper):
            A = random_hermitian_pd_matrix(n, *batch_dims, dtype=dtype, device=device)
            cholesky_exp = torch.stack([m.cholesky(upper=upper) for m in A.reshape(-1, n, n)])
            cholesky_exp = cholesky_exp.reshape_as(A)
            self.assertEqual(cholesky_exp, torch.cholesky(A, upper=upper))

        for upper, batchsize in itertools.product([True, False], [(3,), (3, 4), (2, 3, 4)]):
            cholesky_test_helper(3, batchsize, upper)

    @precisionOverride({torch.float32: 1e-4, torch.complex64: 1e-4})
    @skipCUDAIfNoMagma
    @skipCPUIfNoLapack
    @dtypes(torch.float32, torch.float64, torch.complex64, torch.complex128)
    @tf32_on_and_off(0.01)
    def test_old_cholesky(self, device, dtype):
        from torch.testing._internal.common_utils import random_hermitian_pd_matrix

        A = random_hermitian_pd_matrix(10, dtype=dtype, device=device)

        # default Case
        C = torch.cholesky(A)
        B = torch.mm(C, C.t().conj())
        self.assertEqual(A, B, atol=1e-14, rtol=0)

        # test Upper Triangular
        U = torch.cholesky(A, True)
        B = torch.mm(U.t().conj(), U)
        self.assertEqual(A, B, atol=1e-14, rtol=0, msg='cholesky (upper) did not allow rebuilding the original matrix')

        # test Lower Triangular
        L = torch.cholesky(A, False)
        B = torch.mm(L, L.t().conj())
        self.assertEqual(A, B, atol=1e-14, rtol=0, msg='cholesky (lower) did not allow rebuilding the original matrix')

    @skipCUDAIfNoMagma
    @skipCPUIfNoLapack
    @dtypes(torch.float32, torch.float64, torch.complex64, torch.complex128)
    def test_old_cholesky_empty(self, device, dtype):
        def run_test(upper):
            A = torch.empty(0, 0, dtype=dtype, device=device)
            chol = torch.cholesky(A, upper)
            chol_A = torch.matmul(chol, chol.t().conj())
            self.assertEqual(A, chol_A)
        for upper in [True, False]:
            run_test(upper)

    @onlyCPU
    @skipCPUIfNoLapack
    @dtypes(torch.float64, torch.complex128)
    def test_old_cholesky_autograd(self, device, dtype):
        def func(root, upper):
            x = 0.5 * (root + root.transpose(-1, -2).conj())
            return torch.cholesky(x, upper)

        def run_test(upper, dims):
            root = torch.rand(*dims, dtype=dtype, device=device, requires_grad=True)
            root = root + torch.eye(dims[-1])

            gradcheck(func, [root, upper])
            gradgradcheck(func, [root, upper])

            root = torch.rand(*dims, dtype=dtype, device=device)
            root = torch.matmul(root, root.transpose(-1, -2).conj())
            root.requires_grad_()
            chol = root.cholesky().sum().backward()
            self.assertEqual(root.grad, root.grad.transpose(-1, -2).conj())  # Check the gradient is hermitian

        for upper, dims in itertools.product([True, False], [(3, 3), (4, 3, 2, 2)]):
            run_test(upper, dims)

    def _test_addr_vs_numpy(self, device, dtype, beta=1, alpha=1):
        def check(m, a, b, beta, alpha):
            if dtype == torch.bfloat16:
                a_np = a.to(torch.double).cpu().numpy()
                b_np = b.to(torch.double).cpu().numpy()
                m_np = m.to(torch.double).cpu().numpy()
            else:
                a_np = a.cpu().numpy()
                b_np = b.cpu().numpy()
                m_np = m.cpu().numpy()
            if beta == 0:
                expected = alpha * np.outer(a_np, b_np)
            else:
                expected = beta * m_np + alpha * np.outer(a_np, b_np)

            res = torch.addr(m, a, b, beta=beta, alpha=alpha)
            self.assertEqual(res, expected)

            # Test out variant
            out = torch.empty_like(res)
            torch.addr(m, a, b, beta=beta, alpha=alpha, out=out)
            self.assertEqual(out, expected)

        m = make_tensor((50, 50), device=device, dtype=dtype, low=-2, high=2)
        a = make_tensor((50,), device=device, dtype=dtype, low=-2, high=2)
        b = make_tensor((50,), device=device, dtype=dtype, low=-2, high=2)

        check(m, a, b, beta, alpha)

        # test transpose
        m_transpose = torch.transpose(m, 0, 1)
        check(m_transpose, a, b, beta, alpha)

        # test 0 strided tensor
        zero_strided = make_tensor((1,), device=device, dtype=dtype, low=-2, high=2).expand(50)
        check(m, zero_strided, b, beta, alpha)

        # test scalar
        m_scalar = torch.tensor(1, device=device, dtype=dtype)
        check(m_scalar, a, b, beta, alpha)

        # test nans and infs are not propagated to the output when beta == 0
        float_and_complex_dtypes = torch.testing.get_all_fp_dtypes() + torch.testing.get_all_complex_dtypes()
        if beta == 0 and dtype in float_and_complex_dtypes:
            m[0][10] = m[10][10] = m[20][20] = float('inf')
            m[1][10] = m[11][10] = m[21][20] = float('nan')
        check(m, a, b, 0, alpha)

    @dtypes(torch.bool)
    def test_addr_bool(self, device, dtype):
        self._test_addr_vs_numpy(device, dtype, beta=True, alpha=False)
        self._test_addr_vs_numpy(device, dtype, beta=False, alpha=True)
        self._test_addr_vs_numpy(device, dtype, beta=False, alpha=False)
        self._test_addr_vs_numpy(device, dtype, beta=True, alpha=True)

    @dtypes(*(torch.testing.get_all_int_dtypes()))
    def test_addr_integral(self, device, dtype):
        with self.assertRaisesRegex(RuntimeError,
                                    'argument beta must not be a floating point number.'):
            self._test_addr_vs_numpy(device, dtype, beta=2., alpha=1)
        with self.assertRaisesRegex(RuntimeError,
                                    'argument alpha must not be a floating point number.'):
            self._test_addr_vs_numpy(device, dtype, beta=2, alpha=1.)
        with self.assertRaisesRegex(RuntimeError,
                                    'Boolean beta only supported for Boolean results.'):
            self._test_addr_vs_numpy(device, dtype, beta=True, alpha=1)
        with self.assertRaisesRegex(RuntimeError,
                                    'Boolean alpha only supported for Boolean results.'):
            self._test_addr_vs_numpy(device, dtype, beta=2, alpha=True)

        # when beta is zero
        self._test_addr_vs_numpy(device, dtype, beta=0, alpha=2)
        # when beta is not zero
        self._test_addr_vs_numpy(device, dtype, beta=2, alpha=2)

    @precisionOverride({torch.bfloat16: 1e-1})
    @dtypes(*(torch.testing.get_all_fp_dtypes() + torch.testing.get_all_complex_dtypes()))
    def test_addr_float_and_complex(self, device, dtype):
        with self.assertRaisesRegex(RuntimeError,
                                    'Boolean beta only supported for Boolean results.'):
            self._test_addr_vs_numpy(device, dtype, beta=True, alpha=1)
        with self.assertRaisesRegex(RuntimeError,
                                    'Boolean alpha only supported for Boolean results.'):
            self._test_addr_vs_numpy(device, dtype, beta=2, alpha=True)

        # when beta is zero
        self._test_addr_vs_numpy(device, dtype, beta=0., alpha=2)
        # when beta is not zero
        self._test_addr_vs_numpy(device, dtype, beta=0.5, alpha=2)
        if dtype in torch.testing.get_all_complex_dtypes():
            self._test_addr_vs_numpy(device, dtype, beta=(0 + 0.1j), alpha=(0.2 - 0.2j))

    @dtypes(*itertools.product(torch.testing.get_all_dtypes(),
                               torch.testing.get_all_dtypes()))
    def test_outer_type_promotion(self, device, dtypes):
        a = torch.randn(5).to(device=device, dtype=dtypes[0])
        b = torch.randn(5).to(device=device, dtype=dtypes[1])
        for op in (torch.outer, torch.Tensor.outer, torch.ger, torch.Tensor.ger):
            result = op(a, b)
            self.assertEqual(result.dtype, torch.result_type(a, b))

    @dtypes(*itertools.product(torch.testing.get_all_dtypes(),
                               torch.testing.get_all_dtypes(),
                               torch.testing.get_all_dtypes()))
    def test_addr_type_promotion(self, device, dtypes):
        a = make_tensor((5,), device=device, dtype=dtypes[0], low=-2, high=2)
        b = make_tensor((5,), device=device, dtype=dtypes[1], low=-2, high=2)
        m = make_tensor((5, 5), device=device, dtype=dtypes[2], low=-2, high=2)

        desired_dtype = torch.promote_types(torch.promote_types(dtypes[0], dtypes[1]),
                                            dtypes[2])
        for op in (torch.addr, torch.Tensor.addr):
            result = op(m, a, b)
            self.assertEqual(result.dtype, desired_dtype)

    # Tests migrated from test_torch.py
    # 1) test the shape of the result tensor when there is empty input tensor
    # 2) test the Runtime Exception when there is scalar input tensor
    def test_outer_ger_addr_legacy_tests(self, device):
        for size in ((0, 0), (0, 5), (5, 0)):
            a = torch.rand(size[0], device=device)
            b = torch.rand(size[1], device=device)

            self.assertEqual(torch.outer(a, b).shape, size)
            self.assertEqual(torch.ger(a, b).shape, size)

            m = torch.empty(size, device=device)
            self.assertEqual(torch.addr(m, a, b).shape, size)

        m = torch.randn(5, 6, device=device)
        a = torch.randn(5, device=device)
        b = torch.tensor(6, device=device)
        self.assertRaises(RuntimeError, lambda: torch.outer(a, b))
        self.assertRaises(RuntimeError, lambda: torch.outer(b, a))
        self.assertRaises(RuntimeError, lambda: torch.ger(a, b))
        self.assertRaises(RuntimeError, lambda: torch.ger(b, a))
        self.assertRaises(RuntimeError, lambda: torch.addr(m, a, b))
        self.assertRaises(RuntimeError, lambda: torch.addr(m, b, a))

    # Tests torch.det and its alias, torch.linalg.det, vs. NumPy
    @skipCUDAIfNoMagma
    @skipCPUIfNoLapack
    @dtypes(torch.double, torch.cdouble)
    def test_det(self, device, dtype):
        tensors = (
            torch.randn((2, 2), device=device, dtype=dtype),
            torch.randn((129, 129), device=device, dtype=dtype),
            torch.randn((3, 52, 52), device=device, dtype=dtype),
            torch.randn((4, 2, 26, 26), device=device, dtype=dtype))


        ops = (torch.det, torch.Tensor.det,
               torch.linalg.det)
        for t in tensors:
            expected = np.linalg.det(t.cpu().numpy())
            for op in ops:
                actual = op(t)
                self.assertEqual(actual, expected)
                self.compare_with_numpy(op, np.linalg.det, t)

        # NOTE: det requires a 2D+ tensor
        t = torch.randn(1, device=device, dtype=dtype)
        with self.assertRaises(RuntimeError):
            op(t)

    @skipCUDAIfNoMagma
    @skipCPUIfNoLapack
    @dtypes(torch.float32, torch.float64, torch.complex64, torch.complex128)
    @precisionOverride({torch.float32: 1e-4, torch.complex64: 1e-4})
    def test_eigh(self, device, dtype):
        from torch.testing._internal.common_utils import random_hermitian_matrix

        def run_test(shape, batch, uplo):
            matrix = random_hermitian_matrix(shape, *batch, dtype=dtype, device=device)
            expected_w, expected_v = np.linalg.eigh(matrix.cpu().numpy(), UPLO=uplo)
            actual_w, actual_v = torch.linalg.eigh(matrix, UPLO=uplo)
            self.assertEqual(actual_w, expected_w)
            # sign of eigenvectors is not unique and therefore absolute values are compared
            self.assertEqual(abs(actual_v), abs(expected_v))
            # additionally we can flip the sign and then compare the values
            # let's choose the convention that the first element of the eigenvector should be positive,
            # otherwise flip the sign of the eigenvector
            if matrix.numel() > 0:
                sign = np.sign(expected_v[..., 0, :]).reshape(batch + (1, shape))
                expected_v = sign * expected_v
                torch_real_slice = actual_v[..., 0, :].real if dtype.is_complex else actual_v[..., 0, :]
                sign = torch.sign(torch_real_slice).reshape(batch + (1, shape))
                actual_v = sign * actual_v
                self.assertEqual(actual_v, expected_v)

            # check the out= variant
            out_w = torch.empty_like(actual_w)
            out_v = torch.empty_like(actual_v)
            ans_w, ans_v = torch.linalg.eigh(matrix, UPLO=uplo, out=(out_w, out_v))
            self.assertEqual(ans_w, out_w)
            self.assertEqual(ans_v, out_v)
            self.assertEqual(ans_w, actual_w)
            self.assertEqual(abs(ans_v), abs(actual_v))

        shapes = (0, 3, 5)
        batches = ((), (3, ), (2, 2))
        uplos = ["U", "L"]
        for shape, batch, uplo in itertools.product(shapes, batches, uplos):
            run_test(shape, batch, uplo)

    @skipCUDAIfNoMagma
    @skipCPUIfNoLapack
    @dtypes(torch.float32, torch.float64, torch.complex64, torch.complex128)
    @precisionOverride({torch.float32: 1e-4, torch.complex64: 1e-4})
    def test_eigh_lower_uplo(self, device, dtype):
        def run_test(shape, batch, uplo):
            # check lower case uplo
            # use non-symmetric input to check whether uplo argument is working as intended
            matrix = torch.randn(shape, shape, *batch, dtype=dtype, device=device)
            expected_w, expected_v = np.linalg.eigh(matrix.cpu().numpy(), UPLO=uplo)
            actual_w, actual_v = torch.linalg.eigh(matrix, UPLO=uplo)
            self.assertEqual(actual_w, expected_w)
            self.assertEqual(abs(actual_v), abs(expected_v))

        uplos = ["u", "l"]
        for uplo in uplos:
            run_test(3, (2, 2), uplo)

    @skipCUDAIfNoMagma
    @skipCPUIfNoLapack
    @dtypes(torch.float32, torch.float64, torch.complex64, torch.complex128)
    def test_eigh_errors_and_warnings(self, device, dtype):
        from torch.testing._internal.common_utils import random_hermitian_matrix

        # eigh requires a square matrix
        t = torch.randn(2, 3, device=device, dtype=dtype)
        with self.assertRaisesRegex(RuntimeError, "must be batches of square matrices"):
            torch.linalg.eigh(t)

        # eigh requires 'uplo' parameter to be 'U' or 'L'
        t = torch.randn(3, 3, device=device, dtype=dtype)
        for uplo in ["a", "wrong"]:
            with self.assertRaisesRegex(RuntimeError, "be \'L\' or \'U\'"):
                torch.linalg.eigh(t, UPLO=uplo)
            with self.assertRaisesRegex(ValueError, "be \'L\' or \'U\'"):
                np.linalg.eigh(t.cpu().numpy(), UPLO=uplo)

        # if non-empty out tensor with wrong shape is passed a warning is given
        a = random_hermitian_matrix(3, dtype=dtype, device=device)
        real_dtype = a.real.dtype if dtype.is_complex else dtype
        out_w = torch.empty(7, 7, dtype=real_dtype, device=device)
        out_v = torch.empty(7, 7, dtype=dtype, device=device)
        with warnings.catch_warnings(record=True) as w:
            # Trigger warning
            torch.linalg.eigh(a, out=(out_w, out_v))
            # Check warning occurs
            self.assertEqual(len(w), 2)
            self.assertTrue("An output with one or more elements was resized" in str(w[-2].message))
            self.assertTrue("An output with one or more elements was resized" in str(w[-1].message))

        # dtypes should match
        out_w = torch.empty_like(a).to(torch.int)
        out_v = torch.empty_like(a)
        with self.assertRaisesRegex(RuntimeError, "dtype Int does not match self dtype"):
            torch.linalg.eigh(a, out=(out_w, out_v))

    @skipCUDAIfNoMagma
    @skipCPUIfNoLapack
    @dtypes(torch.float32, torch.float64, torch.complex64, torch.complex128)
    @precisionOverride({torch.float32: 1e-4, torch.complex64: 1e-4})
    def test_eigh_non_contiguous(self, device, dtype):
        from torch.testing._internal.common_utils import random_hermitian_matrix

        def run_test(matrix, uplo):
            self.assertFalse(matrix.is_contiguous())
            expected_w, expected_v = np.linalg.eigh(matrix.cpu().numpy(), UPLO=uplo)
            actual_w, actual_v = torch.linalg.eigh(matrix, UPLO=uplo)
            self.assertEqual(actual_w, expected_w)
            # sign of eigenvectors is not unique and therefore absolute values are compared
            self.assertEqual(abs(actual_v), abs(expected_v))

        def run_test_permuted(shape, batch, uplo):
            # check for permuted / transposed inputs
            matrix = random_hermitian_matrix(shape, *batch, dtype=dtype, device=device)
            matrix = matrix.transpose(-2, -1)
            run_test(matrix, uplo)

        def run_test_skipped_elements(shape, batch, uplo):
            # check for inputs with skipped elements
            matrix = random_hermitian_matrix(shape, *batch, dtype=dtype, device=device)
            matrix = matrix[::2]
            run_test(matrix, uplo)

        shapes = (3, 5)
        batches = ((4, ), (4, 2))
        uplos = ["U", "L"]
        for shape, batch, uplo in itertools.product(shapes, batches, uplos):
            run_test_permuted(shape, batch, uplo)
            run_test_skipped_elements(shape, batch, uplo)

    @skipCUDAIfNoMagma
    @skipCPUIfNoLapack
    @dtypes(torch.float64, torch.complex128)
    def test_eigh_autograd(self, device, dtype):
        from torch.testing._internal.common_utils import random_hermitian_matrix

        def func(x, uplo):
            x = 0.5 * (x + x.conj().transpose(-2, -1))
            return torch.linalg.eigh(x, UPLO=uplo)

        def func_grad_w(x, uplo):
            return func(x, uplo)[0]

        def func_grad_v(x, uplo):
            # gauge invariant loss function
            return abs(func(x, uplo)[1])

        def run_test(dims, uplo):
            x = torch.randn(*dims, dtype=dtype, device=device, requires_grad=True)

            gradcheck(func_grad_w, [x, uplo])
            gradgradcheck(func_grad_w, [x, uplo])

            gradcheck(func_grad_v, [x, uplo])
            gradgradcheck(func_grad_v, [x, uplo])

            x = random_hermitian_matrix(dims[-1], *dims[:-2]).requires_grad_()
            w, v = torch.linalg.eigh(x)
            (w.sum() + abs(v).sum()).backward()
            self.assertEqual(x.grad, x.grad.conj().transpose(-1, -2))  # Check the gradient is Hermitian

        for dims, uplo in itertools.product([(3, 3), (2, 3, 3)], ["L", "U"]):
            run_test(dims, uplo)

    @skipCUDAIfNoMagma
    @skipCPUIfNoLapack
    @dtypes(torch.float32, torch.float64, torch.complex64, torch.complex128)
    @precisionOverride({torch.float32: 1e-4, torch.complex64: 1e-4})
    def test_eigvalsh(self, device, dtype):
        from torch.testing._internal.common_utils import random_hermitian_matrix

        def run_test(shape, batch, uplo):
            matrix = random_hermitian_matrix(shape, *batch, dtype=dtype, device=device)
            expected_w = np.linalg.eigvalsh(matrix.cpu().numpy(), UPLO=uplo)
            actual_w = torch.linalg.eigvalsh(matrix, UPLO=uplo)
            self.assertEqual(actual_w, expected_w)

            # check the out= variant
            out = torch.empty_like(actual_w)
            ans = torch.linalg.eigvalsh(matrix, UPLO=uplo, out=out)
            self.assertEqual(ans, out)
            self.assertEqual(ans, actual_w)

        shapes = (0, 3, 5)
        batches = ((), (3, ), (2, 2))
        uplos = ["U", "L"]
        for shape, batch, uplo in itertools.product(shapes, batches, uplos):
            run_test(shape, batch, uplo)

    @skipCUDAIfNoMagma
    @skipCPUIfNoLapack
    @dtypes(torch.float32, torch.float64, torch.complex64, torch.complex128)
    def test_eigvalsh_errors_and_warnings(self, device, dtype):
        # eigvalsh requires a square matrix
        t = torch.randn(2, 3, device=device, dtype=dtype)
        with self.assertRaisesRegex(RuntimeError, "must be batches of square matrices"):
            torch.linalg.eigvalsh(t)

        # eigvalsh requires 'uplo' parameter to be 'U' or 'L'
        t = torch.randn(3, 3, device=device, dtype=dtype)
        for uplo in ["a", "wrong"]:
            with self.assertRaisesRegex(RuntimeError, "be \'L\' or \'U\'"):
                torch.linalg.eigvalsh(t, UPLO=uplo)
            with self.assertRaisesRegex(ValueError, "be \'L\' or \'U\'"):
                np.linalg.eigvalsh(t.cpu().numpy(), UPLO=uplo)

        # if non-empty out tensor with wrong shape is passed a warning is given
        real_dtype = t.real.dtype if dtype.is_complex else dtype
        out = torch.empty_like(t).to(real_dtype)
        with warnings.catch_warnings(record=True) as w:
            # Trigger warning
            torch.linalg.eigvalsh(t, out=out)
            # Check warning occurs
            self.assertEqual(len(w), 1)
            self.assertTrue("An output with one or more elements was resized" in str(w[-1].message))

        # dtypes should match
        out = torch.empty_like(t).to(torch.int)
        with self.assertRaisesRegex(RuntimeError, "result dtype Int does not match self dtype"):
            torch.linalg.eigvalsh(t, out=out)

    @skipCUDAIfNoMagma
    @skipCPUIfNoLapack
    @dtypes(torch.float32, torch.float64, torch.complex64, torch.complex128)
    @precisionOverride({torch.float32: 1e-4, torch.complex64: 1e-4})
    def test_eigvalsh_non_contiguous(self, device, dtype):
        from torch.testing._internal.common_utils import random_hermitian_matrix

        def run_test(matrix, uplo):
            self.assertFalse(matrix.is_contiguous())
            expected_w = np.linalg.eigvalsh(matrix.cpu().numpy(), UPLO=uplo)
            actual_w = torch.linalg.eigvalsh(matrix, UPLO=uplo)
            self.assertEqual(actual_w, expected_w)

        def run_test_permuted(shape, batch, uplo):
            # check for permuted / transposed inputs
            matrix = random_hermitian_matrix(shape, *batch, dtype=dtype, device=device)
            matrix = matrix.transpose(-2, -1)
            run_test(matrix, uplo)

        def run_test_skipped_elements(shape, batch, uplo):
            # check for inputs with skipped elements
            matrix = random_hermitian_matrix(shape, *batch, dtype=dtype, device=device)
            matrix = matrix[::2]
            run_test(matrix, uplo)

        shapes = (3, 5)
        batches = ((4, ), (4, 2))
        uplos = ["U", "L"]
        for shape, batch, uplo in itertools.product(shapes, batches, uplos):
            run_test_permuted(shape, batch, uplo)
            run_test_skipped_elements(shape, batch, uplo)

    @dtypes(torch.float32, torch.float64, torch.complex64, torch.complex128)
    def test_kron(self, device, dtype):

        def run_test_case(a_shape, b_shape):
            a = torch.rand(a_shape, dtype=dtype, device=device)
            b = torch.rand(b_shape, dtype=dtype, device=device)

            expected = np.kron(a.cpu().numpy(), b.cpu().numpy())
            result = torch.kron(a, b)
            self.assertEqual(result, expected)

            # check the out= variant
            out = torch.empty_like(result)
            ans = torch.kron(a, b, out=out)
            self.assertEqual(ans, out)
            self.assertEqual(ans, result)

        shapes = [(4,), (2, 2), (1, 2, 3), (1, 2, 3, 3)]
        for a_shape, b_shape in itertools.product(shapes, reversed(shapes)):
            run_test_case(a_shape, b_shape)

    @dtypes(torch.float32, torch.float64, torch.complex64, torch.complex128)
    def test_kron_non_contiguous(self, device, dtype):

        def run_test_transposed(a_shape, b_shape):
            # check for transposed case
            a = torch.rand(a_shape, dtype=dtype, device=device).transpose(-2, -1)
            b = torch.rand(b_shape, dtype=dtype, device=device).transpose(-2, -1)
            self.assertFalse(a.is_contiguous())
            self.assertFalse(b.is_contiguous())

            expected = np.kron(a.cpu().numpy(), b.cpu().numpy())
            result = torch.kron(a, b)
            self.assertEqual(result, expected)

            # check the out= variant
            out = torch.empty(result.transpose(-2, -1).shape, dtype=dtype, device=device).transpose(-2, -1)
            self.assertFalse(out.is_contiguous())
            ans = torch.kron(a, b, out=out)
            self.assertEqual(ans, out)
            self.assertEqual(ans, result)

        def run_test_skipped_elements(a_shape, b_shape):
            # check for transposed case
            a = torch.rand(2 * a_shape[0], *a_shape[1:], dtype=dtype, device=device)[::2]
            b = torch.rand(2 * b_shape[0], *b_shape[1:], dtype=dtype, device=device)[::2]
            self.assertFalse(a.is_contiguous())
            self.assertFalse(b.is_contiguous())

            expected = np.kron(a.cpu().numpy(), b.cpu().numpy())
            result = torch.kron(a, b)
            self.assertEqual(result, expected)

            # check the out= variant
            out = torch.empty(2 * result.shape[0], *result.shape[1:], dtype=dtype, device=device)[::2]
            self.assertFalse(out.is_contiguous())
            ans = torch.kron(a, b, out=out)
            self.assertEqual(ans, out)
            self.assertEqual(ans, result)

        shapes = [(2, 2), (2, 2, 3), (2, 2, 3, 3)]
        for a_shape, b_shape in itertools.product(shapes, reversed(shapes)):
            # run_test_transposed(a_shape, b_shape)
            run_test_skipped_elements(a_shape, b_shape)

    @dtypes(torch.float32, torch.float64, torch.complex64, torch.complex128)
    def test_kron_empty(self, device, dtype):

        def run_test_case(empty_shape):
            a = torch.eye(3, dtype=dtype, device=device)
            b = torch.empty(empty_shape, dtype=dtype, device=device)
            result = torch.kron(a, b)
            expected = np.kron(a.cpu().numpy(), b.cpu().numpy())
            self.assertEqual(result, expected)

            # NumPy doesn't work if the first argument is empty
            result = torch.kron(b, a)
            self.assertEqual(result.shape, expected.shape)

        empty_shapes = [(0,), (2, 0), (1, 0, 3)]
        for empty_shape in empty_shapes:
            run_test_case(empty_shape)

    @dtypes(torch.float32, torch.float64, torch.complex64, torch.complex128)
    def test_kron_errors_and_warnings(self, device, dtype):
        # if non-empty out tensor with wrong shape is passed a warning is given
        a = torch.eye(3, dtype=dtype, device=device)
        b = torch.ones((2, 2), dtype=dtype, device=device)
        out = torch.empty_like(a)
        with warnings.catch_warnings(record=True) as w:
            # Trigger warning
            torch.kron(a, b, out=out)
            # Check warning occurs
            self.assertEqual(len(w), 1)
            self.assertTrue("An output with one or more elements was resized" in str(w[-1].message))

        # dtypes should match
        out = torch.empty_like(a).to(torch.int)
        with self.assertRaisesRegex(RuntimeError, "result dtype Int does not match self dtype"):
            torch.kron(a, b, out=out)

    # This test confirms that torch.linalg.norm's dtype argument works
    # as expected, according to the function's documentation
    @skipCUDAIfNoMagma
    def test_norm_dtype(self, device):
        def run_test_case(input_size, ord, keepdim, from_dtype, to_dtype, compare_dtype):
            msg = (
                f'input_size={input_size}, ord={ord}, keepdim={keepdim}, '
                f'from_dtype={from_dtype}, to_dtype={to_dtype}')
            input = torch.randn(*input_size, dtype=from_dtype, device=device)
            result = torch.linalg.norm(input, ord, keepdim=keepdim, dtype=from_dtype)
            self.assertEqual(result.dtype, from_dtype, msg=msg)
            result_converted = torch.linalg.norm(input, ord, keepdim=keepdim, dtype=to_dtype)
            self.assertEqual(result_converted.dtype, to_dtype, msg=msg)
            self.assertEqual(result.to(compare_dtype), result_converted.to(compare_dtype), msg=msg)

            result_out_converted = torch.empty_like(result_converted)
            torch.linalg.norm(input, ord, keepdim=keepdim, dtype=to_dtype, out=result_out_converted)
            self.assertEqual(result_out_converted.dtype, to_dtype, msg=msg)
            self.assertEqual(result_converted, result_out_converted, msg=msg)

        ord_vector = [0, 1, -1, 2, -2, 3, -3, 4.5, -4.5, inf, -inf, None]
        ord_matrix = ['fro', 'nuc', 1, -1, 2, -2, inf, -inf, None]
        S = 10
        test_cases = [
            ((S, ), ord_vector),
            ((S, S), ord_matrix),
        ]
        for keepdim in [True, False]:
            for input_size, ord_settings in test_cases:
                for ord in ord_settings:
                    # float to double
                    run_test_case(input_size, ord, keepdim, torch.float, torch.double, torch.float)
                    # double to float
                    run_test_case(input_size, ord, keepdim, torch.double, torch.double, torch.float)

        # Make sure that setting dtype != out.dtype raises an error
        dtype_pairs = [
            (torch.float, torch.double),
            (torch.double, torch.float),
        ]
        for keepdim in [True, False]:
            for input_size, ord_settings in test_cases:
                for ord in ord_settings:
                    for dtype, out_dtype in dtype_pairs:
                        input = torch.rand(*input_size)
                        result = torch.Tensor().to(out_dtype)
                        with self.assertRaisesRegex(RuntimeError, r'provided dtype must match dtype of result'):
                            torch.linalg.norm(input, ord=ord, keepdim=keepdim, dtype=dtype, out=result)

    # This test compares torch.linalg.norm and numpy.linalg.norm to ensure that
    # their vector norm results match
    @dtypes(torch.float, torch.double)
    def test_norm_vector(self, device, dtype):
        def run_test_case(input, p, dim, keepdim):
            result = torch.linalg.norm(input, ord, dim, keepdim)
            input_numpy = input.cpu().numpy()
            result_numpy = np.linalg.norm(input_numpy, ord, dim, keepdim)

            msg = f'input.size()={input.size()}, ord={ord}, dim={dim}, keepdim={keepdim}, dtype={dtype}'
            self.assertEqual(result, result_numpy, msg=msg)

            result_out = torch.empty_like(result)
            torch.linalg.norm(input, ord, dim, keepdim, out=result_out)
            self.assertEqual(result, result_out, msg=msg)

        ord_vector = [0, 1, -1, 2, -2, 3, -3, 4.5, -4.5, inf, -inf, None]
        S = 10
        test_cases = [
            # input size, p settings, dim
            ((S, ), ord_vector, None),
            ((S, ), ord_vector, 0),
            ((S, S, S), ord_vector, 0),
            ((S, S, S), ord_vector, 1),
            ((S, S, S), ord_vector, 2),
            ((S, S, S), ord_vector, -1),
            ((S, S, S), ord_vector, -2),
        ]
        L = 1_000_000
        if dtype == torch.double:
            test_cases.append(((L, ), ord_vector, None))
        for keepdim in [True, False]:
            for input_size, ord_settings, dim in test_cases:
                input = torch.randn(*input_size, dtype=dtype, device=device)
                for ord in ord_settings:
                    run_test_case(input, ord, dim, keepdim)

    # This test compares torch.linalg.norm and numpy.linalg.norm to ensure that
    # their matrix norm results match
    @skipCUDAIfNoMagma
    @dtypes(torch.float, torch.double)
    def test_norm_matrix(self, device, dtype):
        def run_test_case(input, p, dim, keepdim):
            result = torch.linalg.norm(input, ord, dim, keepdim)
            input_numpy = input.cpu().numpy()
            result_numpy = np.linalg.norm(input_numpy, ord, dim, keepdim)

            msg = f'input.size()={input.size()}, ord={ord}, dim={dim}, keepdim={keepdim}, dtype={dtype}'
            self.assertEqual(result, result_numpy, msg=msg)

            result_out = torch.empty_like(result)
            torch.linalg.norm(input, ord, dim, keepdim, out=result_out)
            self.assertEqual(result, result_out, msg=msg)

        ord_matrix = [1, -1, 2, -2, inf, -inf, 'nuc', 'fro', None]
        S = 10
        test_cases = [
            # input size, p settings, dim
            ((S, S), ord_matrix, None),
            ((S, S), ord_matrix, (0, 1)),
            ((S, S), ord_matrix, (1, 0)),
            ((S, S, S, S), ord_matrix, (2, 0)),
            ((S, S, S, S), ord_matrix, (-1, -2)),
            ((S, S, S, S), ord_matrix, (-1, -3)),
            ((S, S, S, S), ord_matrix, (-3, 2)),
        ]
        L = 1_000
        if dtype == torch.double:
            test_cases.append(((L, L), ord_matrix, None))
        for keepdim in [True, False]:
            for input_size, ord_settings, dim in test_cases:
                input = torch.randn(*input_size, dtype=dtype, device=device)
                for ord in ord_settings:
                    run_test_case(input, ord, dim, keepdim)

    # Test autograd and jit functionality for linalg functions.
    # TODO: Once support for linalg functions is added to method_tests in common_methods_invocations.py,
    #       the `test_cases` entries below should be moved there. These entries are in a similar format,
    #       so they should work with minimal changes.
    @dtypes(torch.float, torch.double)
    def test_autograd_and_jit(self, device, dtype):
        torch.manual_seed(0)
        S = 10
        NO_ARGS = None  # NOTE: refer to common_methods_invocations.py if you need this feature
        test_cases = [
            # NOTE: Not all the features from common_methods_invocations.py are functional here, since this
            #       is only a temporary solution.
            # (
            #   method name,
            #   input size/constructing fn,
            #   args (tuple represents shape of a tensor arg),
            #   test variant name (will be used at test name suffix),    // optional
            #   (should_check_autodiff[bool], nonfusible_nodes, fusible_nodes) for autodiff, // optional
            #   indices for possible dim arg,                            // optional
            #   fn mapping output to part that should be gradcheck'ed,   // optional
            #   kwargs                                                   // optional
            # )
            ('norm', (S,), (), 'default_1d'),
            ('norm', (S, S), (), 'default_2d'),
            ('norm', (S, S, S), (), 'default_3d'),
            ('norm', (S,), (inf,), 'vector_inf'),
            ('norm', (S,), (3.5,), 'vector_3_5'),
            ('norm', (S,), (0.5,), 'vector_0_5'),
            ('norm', (S,), (2,), 'vector_2'),
            ('norm', (S,), (1,), 'vector_1'),
            ('norm', (S,), (0,), 'vector_0'),
            ('norm', (S,), (-inf,), 'vector_neg_inf'),
            ('norm', (S,), (-3.5,), 'vector_neg_3_5'),
            ('norm', (S,), (-0.5,), 'vector_neg_0_5'),
            ('norm', (S,), (2,), 'vector_neg_2'),
            ('norm', (S,), (1,), 'vector_neg_1'),
            ('norm', (S, S), (inf,), 'matrix_inf'),
            ('norm', (S, S), (2,), 'matrix_2', (), NO_ARGS, [skipCPUIfNoLapack, skipCUDAIfNoMagma]),
            ('norm', (S, S), (1,), 'matrix_1'),
            ('norm', (S, S), (-inf,), 'matrix_neg_inf'),
            ('norm', (S, S), (-2,), 'matrix_neg_2', (), NO_ARGS, [skipCPUIfNoLapack, skipCUDAIfNoMagma]),
            ('norm', (S, S), (-1,), 'matrix_neg_1'),
            ('norm', (S, S), ('fro',), 'fro'),
            ('norm', (S, S), ('fro', [0, 1]), 'fro_dim'),
            ('norm', (S, S), ('nuc',), 'nuc', (), NO_ARGS, [skipCPUIfNoLapack, skipCUDAIfNoMagma]),
            ('norm', (S, S), ('nuc', [0, 1]), 'nuc_dim', (), NO_ARGS, [skipCPUIfNoLapack, skipCUDAIfNoMagma]),
        ]
        for test_case in test_cases:
            func_name = test_case[0]
            func = getattr(torch.linalg, func_name)
            input_size = test_case[1]
            args = list(test_case[2])
            test_case_name = test_case[3] if len(test_case) >= 4 else None
            mapping_funcs = list(test_case[6]) if len(test_case) >= 7 else None

            # Skip a test if a decorator tells us to
            if mapping_funcs is not None:
                def decorated_func(self, device, dtype):
                    pass
                for mapping_func in mapping_funcs:
                    decorated_func = mapping_func(decorated_func)
                try:
                    decorated_func(self, device, dtype)
                except unittest.SkipTest:
                    continue

            msg = f'function name: {func_name}, case name: {test_case_name}'

            # Test JIT
            input = torch.randn(*input_size, dtype=dtype, device=device)
            input_script = input.clone().detach()
            script_method, tensors = gen_script_fn_and_args("linalg.norm", "functional", input_script, *args)
            self.assertEqual(
                func(input, *args),
                script_method(input_script),
                msg=msg)

            # Test autograd
            # gradcheck is only designed to work with torch.double inputs
            if dtype == torch.double:
                input = torch.randn(*input_size, dtype=dtype, device=device, requires_grad=True)

                def run_func(input):
                    return func(input, *args)
                self.assertTrue(gradcheck(run_func, input), msg=msg)

    # This test calls torch.linalg.norm and numpy.linalg.norm with illegal arguments
    # to ensure that they both throw errors
    @dtypes(torch.float, torch.double)
    def test_norm_errors(self, device, dtype):
        def run_error_test_case(input, ord, dim, keepdim, error_type, error_regex):
            test_case_info = (
                f'test case input.size()={input.size()}, ord={ord}, dim={dim}, '
                f'keepdim={keepdim}, dtype={dtype}')

            with self.assertRaisesRegex(error_type, error_regex, msg=test_case_info):
                torch.linalg.norm(input, ord, dim, keepdim)

            input_numpy = input.cpu().numpy()

            msg = f'numpy does not raise error but pytorch does, for case "{test_case_info}"'
            with self.assertRaises(Exception, msg=test_case_info):
                np.linalg.norm(input_numpy, ord, dim, keepdim)

        S = 10
        error_test_cases = [
            # input size, p settings, dim, error type, error regex
            ((S, ), ['fro'], None, RuntimeError, r'order "fro" can only be used if either len\(dim\) == 2'),
            ((S, ), ['nuc'], None, RuntimeError, r'order "nuc" can only be used if either len\(dim\) == 2'),
            ((S, S), [3.5], None, RuntimeError, r'Order 3.5 not supported for matrix norm'),
            ((S, S), [0], None, RuntimeError, r'Order 0 not supported for matrix norm'),
            ((S, S), ['nuc'], 0, RuntimeError, r'order "nuc" can only be used if either len\(dim\) == 2'),
            ((S, S), ['fro'], 0, RuntimeError, r'order "fro" can only be used if either len\(dim\) == 2'),
            ((S, S), ['nuc'], (0, 0), RuntimeError, r'duplicate or invalid dimensions'),
            ((S, S), ['fro', 0], (0, 0), RuntimeError, r'Expected dims to be different'),
            ((S, S), ['fro', 'nuc', 0], (0, 4), IndexError, r'Dimension out of range'),
            ((S, ), [0], (4, ), IndexError, r'Dimension out of range'),
            ((S, ), [None], (0, 0), RuntimeError, r'Expected dims to be different, got this instead'),
            ((S, S, S), [1], (0, 1, 2), RuntimeError, r"'dim' must specify 1 or 2 dimensions"),
            ((S, S, S), [1], None, RuntimeError, r"'dim' must specify 1 or 2 dimensions"),
            ((S, S), ['garbage'], (0, 1), RuntimeError, r'Invalid norm order: garbage'),
        ]
        for keepdim in [True, False]:
            for input_size, ord_settings, dim, error_type, error_regex in error_test_cases:
                input = torch.randn(*input_size, dtype=dtype, device=device)
                for ord in ord_settings:
                    run_error_test_case(input, ord, dim, keepdim, error_type, error_regex)

    # Test complex number inputs for linalg.norm. Some cases are not supported yet, so
    # this test also verifies that those cases raise an error.
    @skipCUDAIfNoMagma
    @skipCPUIfNoLapack
    @dtypes(torch.cfloat, torch.cdouble)
    def test_norm_complex(self, device, dtype):
        def gen_error_message(input_size, ord, keepdim, dim=None):
            return "complex norm failed for input size %s, ord=%s, keepdim=%s, dim=%s" % (
                input_size, ord, keepdim, dim)

        if self.device_type == 'cpu':
            supported_vector_ords = [0, 1, 3, inf, -1, -2, -3, -inf]
            supported_matrix_ords = ['nuc', 1, 2, inf, -1, -2, -inf]
            unsupported_vector_ords = [
                (2, r'norm with p=2 not supported for complex tensors'),
                (None, r'norm with p=2 not supported for complex tensors'),
            ]
            unsupported_matrix_ords = [
                ('fro', r'frobenius norm not supported for complex tensors'),
                (None, r'norm with p=2 not supported for complex tensors'),
            ]

        elif self.device_type == 'cuda':
            supported_vector_ords = [inf, -inf]
            supported_matrix_ords = [1, inf, -1, -inf]
            unsupported_vector_ords = [
                (0, r'norm_cuda" not implemented for \'Complex'),
                (1, r'norm_cuda" not implemented for \'Complex'),
                (2, r'norm with p=2 not supported for complex tensors'),
                (-1, r'norm_cuda" not implemented for \'Complex'),
                (-2, r'norm_cuda" not implemented for \'Complex'),
                (None, r'norm with p=2 not supported for complex tensors'),
            ]
            unsupported_matrix_ords = [
                (None, r'norm with p=2 not supported for complex tensors'),
                ('fro', r'frobenius norm not supported for complex tensors'),
            ]

        # Test supported ords
        for keepdim in [False, True]:
            # vector norm
            x = torch.randn(25, device=device, dtype=dtype)
            xn = x.cpu().numpy()
            for ord in supported_vector_ords:
                res = torch.linalg.norm(x, ord, keepdim=keepdim).cpu()
                expected = np.linalg.norm(xn, ord, keepdims=keepdim)
                msg = gen_error_message(x.size(), ord, keepdim)
                self.assertEqual(res.shape, expected.shape, msg=msg)
                self.assertEqual(res, expected, msg=msg)

            # matrix norm
            x = torch.randn(25, 25, device=device, dtype=dtype)
            xn = x.cpu().numpy()
            for ord in supported_matrix_ords:
                # TODO: Need to fix abort when nuclear norm is given cdouble input:
                #       "double free or corruption (!prev) Aborted (core dumped)"
                if ord == 'nuc' and dtype == torch.cdouble:
                    continue
                res = torch.linalg.norm(x, ord, keepdim=keepdim).cpu()
                expected = np.linalg.norm(xn, ord, keepdims=keepdim)
                msg = gen_error_message(x.size(), ord, keepdim)
                self.assertEqual(res.shape, expected.shape, msg=msg)
                self.assertEqual(res, expected, msg=msg)

        # Test unsupported ords
        # vector norm
        x = torch.randn(25, device=device, dtype=dtype)
        for ord, error_msg in unsupported_vector_ords:
            with self.assertRaisesRegex(RuntimeError, error_msg):
                torch.linalg.norm(x, ord)

        # matrix norm
        x = torch.randn(25, 25, device=device, dtype=dtype)
        for ord, error_msg in unsupported_matrix_ords:
            with self.assertRaisesRegex(RuntimeError, error_msg):
                torch.linalg.norm(x, ord)

    # Test that linal.norm gives the same result as numpy when inputs
    # contain extreme values (inf, -inf, nan)
    @unittest.skipIf(IS_WINDOWS, "Skipped on Windows!")
    @unittest.skipIf(IS_MACOS, "Skipped on MacOS!")
    @skipCUDAIfNoMagma
    @skipCPUIfNoLapack
    def test_norm_extreme_values(self, device):
        vector_ords = [0, 1, 2, 3, inf, -1, -2, -3, -inf]
        matrix_ords = ['fro', 'nuc', 1, 2, inf, -1, -2, -inf]
        vectors = []
        matrices = []
        for pair in itertools.product([inf, -inf, 0.0, nan, 1.0], repeat=2):
            vectors.append(list(pair))
            matrices.append([[pair[0], pair[1]]])
            matrices.append([[pair[0]], [pair[1]]])
        for vector in vectors:
            x = torch.tensor(vector).to(device)
            x_n = x.cpu().numpy()
            for ord in vector_ords:
                msg = f'ord={ord}, vector={vector}'
                result = torch.linalg.norm(x, ord=ord)
                result_n = np.linalg.norm(x_n, ord=ord)
                self.assertEqual(result, result_n, msg=msg)

        # TODO: Remove this function once the broken cases are fixed
        def is_broken_matrix_norm_case(ord, x):
            if self.device_type == 'cuda':
                if x.size() == torch.Size([1, 2]):
                    if ord in ['nuc', 2, -2] and isnan(x[0][0]) and x[0][1] == 1:
                        # These cases are broken because of an issue with svd
                        # https://github.com/pytorch/pytorch/issues/43567
                        return True
            return False

        for matrix in matrices:
            x = torch.tensor(matrix).to(device)
            x_n = x.cpu().numpy()
            for ord in matrix_ords:
                msg = f'ord={ord}, matrix={matrix}'
                result = torch.linalg.norm(x, ord=ord)
                result_n = np.linalg.norm(x_n, ord=ord)

                if is_broken_matrix_norm_case(ord, x):
                    continue
                else:
                    self.assertEqual(result, result_n, msg=msg)

    # Test degenerate shape results match numpy for linalg.norm vector norms
    @skipCUDAIfNoMagma
    @skipCPUIfNoLapack
    @unittest.skipIf(TEST_WITH_ASAN, "Skipped on ASAN since it checks for undefined behavior.")
    @dtypes(torch.float, torch.double, torch.cfloat, torch.cdouble)
    def test_norm_vector_degenerate_shapes(self, device, dtype):
        def run_test_case(input, ord, dim, keepdim, should_error):
            msg = f'input.size()={input.size()}, ord={ord}, dim={dim}, keepdim={keepdim}, dtype={dtype}'
            input_numpy = input.cpu().numpy()
            if should_error:
                with self.assertRaises(ValueError):
                    np.linalg.norm(input_numpy, ord, dim, keepdim)
                with self.assertRaises(RuntimeError):
                    torch.linalg.norm(input, ord, dim, keepdim)
            else:
                if dtype in [torch.cfloat, torch.cdouble] and ord in [2, None]:
                    # TODO: Once these ord values have support for complex numbers,
                    #       remove this error test case
                    with self.assertRaises(RuntimeError):
                        torch.linalg.norm(input, ord, dim, keepdim)
                    return
                result_numpy = np.linalg.norm(input_numpy, ord, dim, keepdim)
                result = torch.linalg.norm(input, ord, dim, keepdim)
                self.assertEqual(result, result_numpy, msg=msg)

        ord_vector = [0, 0.5, 1, 2, 3, inf, -0.5, -1, -2, -3, -inf, None]
        S = 10
        test_cases = [
            # input size, p settings that cause error, dim
            ((0, ), [inf, -inf], None),
            ((0, S), [inf, -inf], 0),
            ((0, S), [], 1),
            ((S, 0), [], 0),
            ((S, 0), [inf, -inf], 1),
        ]
        for keepdim in [True, False]:
            for input_size, error_ords, dim in test_cases:
                input = torch.randn(*input_size, dtype=dtype, device=device)
                for ord in ord_vector:
                    run_test_case(input, ord, dim, keepdim, ord in error_ords)

    # Test degenerate shape results match numpy for linalg.norm matrix norms
    @skipCUDAIfNoMagma
    @skipCPUIfNoLapack
    @dtypes(torch.float, torch.double, torch.cfloat, torch.cdouble)
    def test_norm_matrix_degenerate_shapes(self, device, dtype):
        def run_test_case(input, ord, dim, keepdim, should_error):
            if dtype in [torch.cfloat, torch.cdouble] and ord in ['fro', None]:
                # TODO: Once these ord values have support for complex numbers,
                #       remove this error test case
                with self.assertRaises(RuntimeError):
                    torch.linalg.norm(input, ord, dim, keepdim)
                return
            msg = f'input.size()={input.size()}, ord={ord}, dim={dim}, keepdim={keepdim}, dtype={dtype}'
            input_numpy = input.cpu().numpy()
            if should_error:
                with self.assertRaises(ValueError):
                    np.linalg.norm(input_numpy, ord, dim, keepdim)
                with self.assertRaises(RuntimeError):
                    torch.linalg.norm(input, ord, dim, keepdim)
            else:
                result_numpy = np.linalg.norm(input_numpy, ord, dim, keepdim)
                result = torch.linalg.norm(input, ord, dim, keepdim)
                self.assertEqual(result, result_numpy, msg=msg)

        ord_matrix = ['fro', 'nuc', 1, 2, inf, -1, -2, -inf, None]
        S = 10
        test_cases = [
            # input size, p settings that cause error, dim
            ((0, 0), [1, 2, inf, -1, -2, -inf], None),
            ((0, S), [2, inf, -2, -inf], None),
            ((S, 0), [1, 2, -1, -2], None),
            ((S, S, 0), [], (0, 1)),
            ((1, S, 0), [], (0, 1)),
            ((0, 0, S), [1, 2, inf, -1, -2, -inf], (0, 1)),
            ((0, 0, S), [1, 2, inf, -1, -2, -inf], (1, 0)),
        ]
        for keepdim in [True, False]:
            for input_size, error_ords, dim in test_cases:
                input = torch.randn(*input_size, dtype=dtype, device=device)
                for ord in ord_matrix:
                    run_test_case(input, ord, dim, keepdim, ord in error_ords)

    def test_norm_fastpaths(self, device):
        x = torch.randn(3, 5, device=device)

        # slow path
        result = torch.linalg.norm(x, 4.5, 1)
        expected = torch.pow(x.abs().pow(4.5).sum(1), 1.0 / 4.5)
        self.assertEqual(result, expected)

        # fast 0-norm
        result = torch.linalg.norm(x, 0, 1)
        expected = (x != 0).type_as(x).sum(1)
        self.assertEqual(result, expected)

        # fast 1-norm
        result = torch.linalg.norm(x, 1, 1)
        expected = x.abs().sum(1)
        self.assertEqual(result, expected)

        # fast 2-norm
        result = torch.linalg.norm(x, 2, 1)
        expected = torch.sqrt(x.pow(2).sum(1))
        self.assertEqual(result, expected)

        # fast 3-norm
        result = torch.linalg.norm(x, 3, 1)
        expected = torch.pow(x.pow(3).abs().sum(1), 1.0 / 3.0)
        self.assertEqual(result, expected)

    @skipCPUIfNoLapack
    @skipCUDAIfNoMagma
    @dtypes(torch.double, torch.float)
    def test_eig_basic(self, device, dtype):
        a = torch.tensor([[1.96, 0.00, 0.00, 0.00, 0.00],
                          [-6.49, 3.80, 0.00, 0.00, 0.00],
                          [-0.47, -6.39, 4.17, 0.00, 0.00],
                          [-7.20, 1.50, -1.51, 5.70, 0.00],
                          [-0.65, -6.34, 2.67, 1.80, -7.10]],
                         dtype=dtype, device=device).t()
        e = torch.eig(a)[0]
        ee, vv = torch.eig(a, True)
        te = torch.tensor((), dtype=dtype, device=device)
        tv = torch.tensor((), dtype=dtype, device=device)
        eee, vvv = torch.eig(a, True, out=(te, tv))
        self.assertEqual(e, ee, atol=1e-12, rtol=0)
        self.assertEqual(ee, eee, atol=1e-12, rtol=0)
        self.assertEqual(ee, te, atol=1e-12, rtol=0)
        self.assertEqual(vv, vvv, atol=1e-12, rtol=0)
        self.assertEqual(vv, tv, atol=1e-12, rtol=0)
        #
        # compare with numpy
        np_e, np_v = np.linalg.eig(a.cpu().numpy())
        # np_e.shape == (n, 2), where each column contain the real and
        # imaginary parts of the result
        self.assertEqual(ee[:, 0], np_e)  # real part
        self.assertEqual(ee[:, 1], torch.zeros(ee.shape[0], dtype=dtype))  # imaginary part
        self.assertEqual(vv, np_v)

    @onlyCPU
    @skipCPUIfNoLapack
    @dtypes(torch.double, torch.float)
    def test_eig_reuse(self, device, dtype):
        X = torch.randn(4, 4, dtype=dtype, device=device)
        X = torch.mm(X.t(), X)
        e = torch.zeros(4, 2, dtype=dtype, device=device)
        v = torch.zeros(4, 4, dtype=dtype, device=device)
        torch.eig(X, True, out=(e, v))
        Xhat = torch.mm(torch.mm(v, torch.diag(e.select(1, 0))), v.t())
        if dtype is torch.float:
            atol = 1e-7
            rtol = 1e-5
        else:
            atol = 1e-8
            rtol = 0
        self.assertEqual(X, Xhat, atol=atol, rtol=rtol, msg='VeV\' wrong')
        self.assertFalse(v.is_contiguous(), 'V is contiguous')

        torch.eig(X, True, out=(e, v))
        Xhat = torch.mm(v, torch.mm(e.select(1, 0).diag(), v.t()))
        self.assertEqual(X, Xhat, atol=atol, rtol=rtol, msg='VeV\' wrong')
        self.assertFalse(v.is_contiguous(), 'V is contiguous')

    @onlyCPU
    @skipCPUIfNoLapack
    @dtypes(torch.double, torch.float)
    def test_eig_non_contiguous(self, device, dtype):
        X = torch.randn(4, 4, dtype=dtype, device=device)
        X = torch.mm(X.t(), X)
        e = torch.zeros(4, 2, 2, dtype=dtype, device=device)[:, 1]
        v = torch.zeros(4, 2, 4, dtype=dtype, device=device)[:, 1]
        self.assertFalse(v.is_contiguous(), 'V is contiguous')
        self.assertFalse(e.is_contiguous(), 'E is contiguous')
        torch.eig(X, True, out=(e, v))
        Xhat = torch.mm(torch.mm(v, torch.diag(e.select(1, 0))), v.t())
        if dtype is torch.float:
            atol = 1e-7
            rtol = 1e-5
        else:
            atol = 1e-8
            rtol = 0
        self.assertEqual(X, Xhat, atol=atol, rtol=rtol, msg='VeV\' wrong')

    @skipCPUIfNoLapack
    @skipCUDAIfNoMagma
    @dtypes(torch.double, torch.float)
    def test_eig_invalid_input(self, device, dtype):
        # test invalid input
        self.assertRaisesRegex(
            RuntimeError,
            'A should be 2 dimensional',
            lambda: torch.eig(torch.ones((2))))
        self.assertRaisesRegex(
            RuntimeError,
            'A should be square',
            lambda: torch.eig(torch.ones((2, 3))))
        self.assertRaisesRegex(
            RuntimeError,
            'A should not contain infs or NaNs',
            lambda: torch.eig(np.inf * torch.ones((2, 2))))
        self.assertRaisesRegex(
            RuntimeError,
            'A should not contain infs or NaNs',
            lambda: torch.eig(np.nan * torch.ones((2, 2))))

    @skipCUDAIfNoMagma
    @skipCPUIfNoLapack
    @dtypes(torch.double, torch.float)
    def test_eig_out(self, device, dtype):
        # the out version of torch.eig needs to be tested manually: we can't
        # use the "test_out=True" parameter to tensor_op_tests because the
        # signature is irregular (since we have *two* output vectors)
        t = torch.randn(10, 10, dtype=dtype, device=device)
        evals, evecs = torch.eig(t, eigenvectors=True)
        #
        # check that the out= version computes the same values as the normal one
        out_evals = torch.empty_like(evals)
        out_evecs = torch.empty_like(evecs)
        evals2, evecs2 = torch.eig(t, eigenvectors=True, out=(out_evals, out_evecs))
        # check that the out tensors were used in-place
        self.assertEqual(evals2.data_ptr(), out_evals.data_ptr())
        self.assertEqual(evecs2.data_ptr(), out_evecs.data_ptr())
        # check that the result is the same as the non-out version
        self.assertEqual(evals, out_evals)
        self.assertEqual(evecs, out_evecs)
        #
        # check what happens in the eigenvectors=False case
        out_evals = torch.empty_like(evals)
        out_evecs = torch.tensor([1, 2, 3], dtype=dtype, device=device)
        evals2, evecs2 = torch.eig(t, eigenvectors=False, out=(out_evals, out_evecs))
        # check that the out_evals was used in-place
        self.assertEqual(evals2.data_ptr(), out_evals.data_ptr())
        self.assertEqual(evals, out_evals)
        # check that out_evecs was NOT touched at all
        assert out_evecs.tolist() == [1, 2, 3]
        #
        # check that we complain if we pass an out vector of the wrong dtype
        wrong_out = torch.empty((0, 0), dtype=int)
        with self.assertRaisesRegex(RuntimeError, r"Expected .* but got .*"):
            torch.eig(t, eigenvectors=True, out=(wrong_out, out_evecs))
        with self.assertRaisesRegex(RuntimeError, r"Expected .* but got .*"):
            torch.eig(t, eigenvectors=True, out=(out_evals, wrong_out))

    @skipCUDAIfNoMagma
    @skipCPUIfNoLapack
    def test_norm_old(self, device):
        def gen_error_message(input_size, p, keepdim, dim=None):
            return "norm failed for input size %s, p=%s, keepdim=%s, dim=%s" % (
                input_size, p, keepdim, dim)

        for keepdim in [False, True]:
            # full reduction
            x = torch.randn(25, device=device)
            xn = x.cpu().numpy()
            for p in [0, 1, 2, 3, 4, inf, -inf, -1, -2, -3, 1.5]:
                res = x.norm(p, keepdim=keepdim).cpu()
                expected = np.linalg.norm(xn, p, keepdims=keepdim)
                self.assertEqual(res, expected, atol=1e-5, rtol=0, msg=gen_error_message(x.size(), p, keepdim))

            # one dimension
            x = torch.randn(25, 25, device=device)
            xn = x.cpu().numpy()
            for p in [0, 1, 2, 3, 4, inf, -inf, -1, -2, -3]:
                dim = 1
                res = x.norm(p, dim, keepdim=keepdim).cpu()
                expected = np.linalg.norm(xn, p, dim, keepdims=keepdim)
                msg = gen_error_message(x.size(), p, keepdim, dim)
                self.assertEqual(res.shape, expected.shape, msg=msg)
                self.assertEqual(res, expected, msg=msg)

            # matrix norm
            for p in ['fro', 'nuc']:
                res = x.norm(p, keepdim=keepdim).cpu()
                expected = np.linalg.norm(xn, p, keepdims=keepdim)
                msg = gen_error_message(x.size(), p, keepdim)
                self.assertEqual(res.shape, expected.shape, msg=msg)
                self.assertEqual(res, expected, msg=msg)

            # zero dimensions
            x = torch.randn((), device=device)
            xn = x.cpu().numpy()
            res = x.norm(keepdim=keepdim).cpu()
            expected = np.linalg.norm(xn, keepdims=keepdim)
            msg = gen_error_message(x.size(), None, keepdim)
            self.assertEqual(res.shape, expected.shape, msg=msg)
            self.assertEqual(res, expected, msg=msg)

            # larger tensor sanity check
            self.assertEqual(
                2 * torch.norm(torch.ones(10000), keepdim=keepdim),
                torch.norm(torch.ones(40000), keepdim=keepdim))

            # matrix norm with non-square >2-D tensors, all combinations of reduction dims
            x = torch.randn(5, 6, 7, 8, device=device)
            xn = x.cpu().numpy()
            for p in ['fro', 'nuc']:
                for dim in itertools.product(*[list(range(4))] * 2):
                    if dim[0] == dim[1]:
                        continue
                    res = x.norm(p=p, dim=dim, keepdim=keepdim).cpu()
                    expected = np.linalg.norm(xn, ord=p, axis=dim, keepdims=keepdim)
                    msg = gen_error_message(x.size(), p, keepdim, dim)
                    self.assertEqual(res.shape, expected.shape, msg=msg)
                    self.assertEqual(res, expected, msg=msg)

    @skipCUDAIfNoMagma
    @skipCPUIfNoLapack
    def test_norm_complex_old(self, device):
        def gen_error_message(input_size, p, keepdim, dim=None):
            return "complex norm failed for input size %s, p=%s, keepdim=%s, dim=%s" % (
                input_size, p, keepdim, dim)

        if device == 'cpu':
            for keepdim in [False, True]:
                # vector norm
                x = torch.randn(25, device=device) + 1j * torch.randn(25, device=device)
                xn = x.cpu().numpy()
                for p in [0, 1, 3, inf, -1, -2, -3, -inf]:
                    res = x.norm(p, keepdim=keepdim).cpu()
                    expected = np.linalg.norm(xn, p, keepdims=keepdim)
                    msg = gen_error_message(x.size(), p, keepdim)
                    self.assertEqual(res.shape, expected.shape, msg=msg)
                    self.assertEqual(res, expected, msg=msg)

                # matrix norm
                x = torch.randn(25, 25, device=device) + 1j * torch.randn(25, 25, device=device)
                xn = x.cpu().numpy()
                for p in ['nuc']:
                    res = x.norm(p, keepdim=keepdim).cpu()
                    expected = np.linalg.norm(xn, p, keepdims=keepdim)
                    msg = gen_error_message(x.size(), p, keepdim)
                    self.assertEqual(res.shape, expected.shape, msg=msg)
                    self.assertEqual(res, expected, msg=msg)

            # TODO: remove error test and add functionality test above when 2-norm support is added
            with self.assertRaisesRegex(RuntimeError, r'norm with p=2 not supported for complex tensors'):
                x = torch.randn(2, device=device, dtype=torch.complex64).norm(p=2)

            # TODO: remove error test and add functionality test above when frobenius support is added
            with self.assertRaisesRegex(RuntimeError, r'frobenius norm not supported for complex tensors'):
                x = torch.randn(2, 2, device=device, dtype=torch.complex64).norm(p='fro')

        elif device == 'cuda':
            with self.assertRaisesRegex(RuntimeError, r'"norm_cuda" not implemented for \'ComplexFloat\''):
                (1j * torch.randn(25)).norm()

    # Ensure torch.norm with p='fro' and p=2 give the same results for mutually supported input combinations
    @dtypes(torch.float)
    @skipCUDAIfRocm
    def test_norm_fro_2_equivalence_old(self, device, dtype):
        input_sizes = [
            (0,),
            (10,),
            (0, 0),
            (4, 30),
            (0, 45),
            (100, 0),
            (45, 10, 23),
            (0, 23, 59),
            (23, 0, 37),
            (34, 58, 0),
            (0, 0, 348),
            (0, 3434, 0),
            (0, 0, 0),
            (5, 3, 8, 1, 3, 5)]

        for input_size in input_sizes:
            a = make_tensor(input_size, device, dtype, low=-9, high=9)

            # Try full reduction
            dim_settings = [None]

            # Try all possible 1-D reductions
            dim_settings += list(range(-a.dim(), a.dim()))

            def wrap_dim(dim, ndims):
                assert (dim < ndims) and (dim >= -ndims)
                if dim >= 0:
                    return dim
                else:
                    return dim + ndims

            # Try all possible 2-D reductions
            dim_settings += [
                (d0, d1) for d0, d1 in itertools.combinations(range(-a.dim(), a.dim()), 2)
                if wrap_dim(d0, a.dim()) != wrap_dim(d1, a.dim())]

            for dim in dim_settings:
                for keepdim in [True, False]:
                    a_norm_2 = torch.norm(a, p=2, dim=dim, keepdim=keepdim)
                    a_norm_fro = torch.norm(a, p='fro', dim=dim, keepdim=keepdim)
                    self.assertEqual(a_norm_fro, a_norm_2)

    @skipCUDAIfNoMagma
    def test_nuclear_norm_axes_small_brute_force_old(self, device):
        def check_single_nuclear_norm(x, axes):
            if self.device_type != 'cpu' and randrange(100) < 95:
                return  # too many cpu <==> device copies

            a = np.array(x.cpu(), copy=False)
            expected = np.linalg.norm(a, "nuc", axis=axes)

            ans = torch.norm(x, "nuc", dim=axes)
            self.assertTrue(ans.is_contiguous())
            self.assertEqual(ans.shape, expected.shape)
            self.assertEqual(ans.cpu(), expected, rtol=1e-02, atol=1e-03, equal_nan=True)

            out = torch.zeros(expected.shape, dtype=x.dtype, device=x.device)
            ans = torch.norm(x, "nuc", dim=axes, out=out)
            self.assertIs(ans, out)
            self.assertTrue(ans.is_contiguous())
            self.assertEqual(ans.shape, expected.shape)
            self.assertEqual(ans.cpu(), expected, rtol=1e-02, atol=1e-03, equal_nan=True)

        for n in range(1, 3):
            for m in range(1, 3):
                for axes in itertools.permutations([0, 1], 2):
                    # 2d, inner dimensions C
                    x = torch.randn(n, m, device=device)
                    check_single_nuclear_norm(x, axes)

                    # 2d, inner dimensions Fortran
                    x = torch.randn(m, n, device=device).transpose(-1, -2)
                    check_single_nuclear_norm(x, axes)

                    # 2d, inner dimensions non-contiguous
                    x = torch.randn(n, 2 * m, device=device)[:, ::2]
                    check_single_nuclear_norm(x, axes)

                    # 2d, all dimensions non-contiguous
                    x = torch.randn(7 * n, 2 * m, device=device)[::7, ::2]
                    check_single_nuclear_norm(x, axes)

                for o in range(1, 3):
                    for axes in itertools.permutations([0, 1, 2], 2):
                        # 3d, inner dimensions C
                        x = torch.randn(o, n, m, device=device)
                        check_single_nuclear_norm(x, axes)

                        # 3d, inner dimensions Fortran
                        x = torch.randn(o, m, n, device=device).transpose(-1, -2)
                        check_single_nuclear_norm(x, axes)

                        # 3d, inner dimensions non-contiguous
                        x = torch.randn(o, n, 2 * m, device=device)[:, :, ::2]
                        check_single_nuclear_norm(x, axes)

                        # 3d, all dimensions non-contiguous
                        x = torch.randn(7 * o, 5 * n, 2 * m, device=device)[::7, ::5, ::2]
                        check_single_nuclear_norm(x, axes)

                    for r in range(1, 3):
                        for axes in itertools.permutations([0, 1, 2, 3], 2):
                            # 4d, inner dimensions C
                            x = torch.randn(r, o, n, m, device=device)
                            check_single_nuclear_norm(x, axes)

                            # 4d, inner dimensions Fortran
                            x = torch.randn(r, o, n, m, device=device).transpose(-1, -2)
                            check_single_nuclear_norm(x, axes)

                            # 4d, inner dimensions non-contiguous
                            x = torch.randn(r, o, n, 2 * m, device=device)[:, :, :, ::2]
                            check_single_nuclear_norm(x, axes)

                            # 4d, all dimensions non-contiguous
                            x = torch.randn(7 * r, 5 * o, 11 * n, 2 * m, device=device)[::7, ::5, ::11, ::2]
                            check_single_nuclear_norm(x, axes)

    @skipCUDAIfNoMagma
    def test_nuclear_norm_exceptions_old(self, device):
        for lst in [], [1], [1, 2]:
            x = torch.tensor(lst, dtype=torch.double, device=device)
            for axes in (), (0,):
                self.assertRaises(RuntimeError, torch.norm, x, "nuc", axes)
            self.assertRaises(IndexError, torch.norm, x, "nuc", (0, 1))

        x = torch.tensor([[0, 1, 2], [3, 4, 5]], dtype=torch.double, device=device)
        self.assertRaisesRegex(RuntimeError, "duplicate or invalid", torch.norm, x, "nuc", (0, 0))
        self.assertRaisesRegex(IndexError, "Dimension out of range", torch.norm, x, "nuc", (0, 2))

    @skipCUDAIfNoMagmaAndNoCusolver
    @skipCPUIfNoLapack
    @dtypes(torch.float32, torch.float64, torch.complex64, torch.complex128)
    @precisionOverride({torch.float32: 2e-3, torch.complex64: 2e-3})
    def test_inverse(self, device, dtype):
        from torch.testing._internal.common_utils import random_fullrank_matrix_distinct_singular_value

        def run_test(matrix, batches, n):
            matrix_inverse = torch.inverse(matrix)

            # Compare against NumPy output
            # NumPy uses 'gesv' LAPACK routine solving the equation A A_inv = I
            # But in PyTorch 'gertf' + 'getri' is used causing element-wise differences
            expected = np.linalg.inv(matrix.cpu().numpy())
            self.assertEqual(matrix_inverse, expected, atol=self.precision, rtol=1e-4)

            # Additional correctness tests, check matrix*matrix_inverse == identity
            identity = torch.eye(n, dtype=dtype, device=device)
            self.assertEqual(identity.expand_as(matrix), torch.matmul(matrix, matrix_inverse))
            self.assertEqual(identity.expand_as(matrix), torch.matmul(matrix_inverse, matrix))

            # check the out= variant
            matrix_inverse_out = torch.empty(*batches, n, n, dtype=dtype, device=device)
            ans = torch.inverse(matrix, out=matrix_inverse_out)
            self.assertEqual(matrix_inverse_out, ans, atol=0, rtol=0)
            self.assertEqual(matrix_inverse_out, matrix_inverse, atol=0, rtol=0)

            # batched matrices: 3+ dimensional tensors, check matrix_inverse same as single-inverse for each matrix
            if matrix.ndim > 2:
                expected_inv_list = []
                p = int(np.prod(batches))  # use `p` instead of -1, so that the test works for empty input as well
                for mat in matrix.contiguous().view(p, n, n):
                    expected_inv_list.append(torch.inverse(mat))
                expected_inv = torch.stack(expected_inv_list).view(*batches, n, n)
                if self.device_type == 'cuda' and dtype in [torch.float32, torch.complex64]:
                    # single-inverse is done using cuSOLVER, while batched inverse is done using MAGMA
                    # individual values can be significantly different for fp32, hence rather high rtol is used
                    # the important thing is that torch.inverse passes above checks with identity
                    self.assertEqual(matrix_inverse, expected_inv, atol=1e-1, rtol=1e-2)
                else:
                    self.assertEqual(matrix_inverse, expected_inv)

        for batches, n in itertools.product(
            [[], [1], [4], [2, 3]],
            [0, 5, 64]
        ):
            # large batch size and large matrix size will be tested in test_inverse_many_batches (slow test)
            if batches and batches[0] == 32 and n == 256:
                continue
            matrices = random_fullrank_matrix_distinct_singular_value(n, *batches, dtype=dtype).to(device)
            run_test(matrices, batches, n)

            # test non-contiguous input
            run_test(matrices.transpose(-2, -1), batches, n)
            if n > 0:
                run_test(
                    random_fullrank_matrix_distinct_singular_value(n * 2, *batches, dtype=dtype).to(device)
                    .view(-1, n * 2, n * 2)[:, ::2, ::2].view(*batches, n, n),
                    batches, n
                )

    @slowTest
    @skipCUDAIfNoMagmaAndNoCusolver
    @skipCPUIfNoLapack
    @dtypes(torch.float32, torch.float64, torch.complex64, torch.complex128)
    @precisionOverride({torch.float32: 2e-3, torch.complex64: 2e-3,
                        torch.float64: 1e-5, torch.complex128: 1e-5})
    def test_inverse_many_batches(self, device, dtype):
        from torch.testing._internal.common_utils import random_fullrank_matrix_distinct_singular_value

        def test_inverse_many_batches_helper(b, n):
            matrices = random_fullrank_matrix_distinct_singular_value(b, n, n, dtype=dtype).to(device)
            matrices_inverse = torch.inverse(matrices)

            # Compare against NumPy output
            expected = np.linalg.inv(matrices.cpu().numpy())
            self.assertEqual(matrices_inverse, expected, atol=self.precision, rtol=1e-4)

        test_inverse_many_batches_helper(5, 256)
        test_inverse_many_batches_helper(3, 512)
        test_inverse_many_batches_helper(64, 64)

    @skipCUDAIfNoMagmaAndNoCusolver
    @skipCPUIfNoLapack
    @onlyOnCPUAndCUDA   # TODO: XLA doesn't raise exception
    @dtypes(torch.float32, torch.float64, torch.complex64, torch.complex128)
    def test_inverse_errors(self, device, dtype):
        # inverse expects batches of square matrices as input
        with self.assertRaisesRegex(RuntimeError, "must be batches of square matrices"):
            torch.inverse(torch.randn(2, 3, 4, 3))

        # if input is not invertible, RuntimeError is raised mentioning the first non-invertible batch
        def run_test_singular_input(batch_dim, n):
            x = torch.eye(3, 3, dtype=dtype, device=device).reshape((1, 3, 3)).repeat(batch_dim, 1, 1)
            x[n, -1, -1] = 0
            with self.assertRaisesRegex(RuntimeError, rf'For batch {n}: U\(3,3\) is zero'):
                torch.inverse(x)

        for params in [(1, 0), (2, 0), (2, 1), (4, 0), (4, 2), (10, 2)]:
            run_test_singular_input(*params)

    def solve_test_helper(self, A_dims, b_dims, device, dtype):
        from torch.testing._internal.common_utils import random_fullrank_matrix_distinct_singular_value

        b = torch.randn(*b_dims, dtype=dtype, device=device)
        A = random_fullrank_matrix_distinct_singular_value(*A_dims, dtype=dtype).to(device)
        return b, A

    @skipCUDAIfNoMagma
    @skipCPUIfNoLapack
    @dtypes(torch.float32, torch.float64, torch.complex64, torch.complex128)
    def test_solve(self, device, dtype):
        for (k, n) in zip([2, 3, 5], [3, 5, 7]):
            b, A = self.solve_test_helper((n,), (n, k), device, dtype)
            x = torch.solve(b, A)[0]
            self.assertEqual(b, A.mm(x))

    @skipCUDAIfNoMagma
    @skipCPUIfNoLapack
    @dtypes(torch.float32, torch.float64, torch.complex64, torch.complex128)
    def test_solve_batched(self, device, dtype):
        def solve_batch_helper(A_dims, b_dims):
            b, A = self.solve_test_helper(A_dims, b_dims, device, dtype)
            x_exp_list = []
            for i in range(b_dims[0]):
                x_exp_list.append(torch.solve(b[i], A[i])[0])
            x_exp = torch.stack(x_exp_list)  # Stacked output
            x_act = torch.solve(b, A)[0]  # Actual output
            self.assertEqual(x_exp, x_act)  # Equality check
            Ax = torch.matmul(A, x_act)
            self.assertEqual(b, Ax)

        for batchsize in [1, 3, 4]:
            solve_batch_helper((5, batchsize), (batchsize, 5, 10))

    @skipCUDAIfNoMagma
    @skipCPUIfNoLapack
    @dtypes(torch.float32, torch.float64, torch.complex64, torch.complex128)
    def test_solve_batched_non_contiguous(self, device, dtype):
        from numpy.linalg import solve
        from torch.testing._internal.common_utils import random_fullrank_matrix_distinct_singular_value
        A = random_fullrank_matrix_distinct_singular_value(2, 2, dtype=dtype).to(device).permute(1, 0, 2)
        b = torch.randn(2, 2, 2, dtype=dtype, device=device).permute(2, 1, 0)
        x, _ = torch.solve(b, A)
        x_exp = solve(A.cpu().numpy(), b.cpu().numpy())
        self.assertEqual(x, x_exp)

    @slowTest
    @skipCUDAIfNoMagma
    @skipCPUIfNoLapack
    @dtypes(torch.float32, torch.float64, torch.complex64, torch.complex128)
    def test_solve_batched_many_batches(self, device, dtype):
        for A_dims, b_dims in zip([(5, 256, 256), (3, )], [(5, 1), (512, 512, 3, 1)]):
            b, A = self.solve_test_helper(A_dims, b_dims, device, dtype)
            x, _ = torch.solve(b, A)
            Ax = torch.matmul(A, x)
            self.assertEqual(Ax, b.expand_as(x))

    @skipCUDAIfNoMagma
    @skipCPUIfNoLapack
    @dtypes(torch.float32, torch.float64, torch.complex64, torch.complex128)
    def test_solve_batched_broadcasting(self, device, dtype):
        from numpy.linalg import solve

        def run_test(A_dims, b_dims):
            A_matrix_size = A_dims[-1]
            A_batch_dims = A_dims[:-2]
            b, A = self.solve_test_helper((A_matrix_size,) + A_batch_dims, b_dims, device, dtype)
            x, _ = torch.solve(b, A)
            x_exp = solve(A.cpu().numpy(), b.cpu().numpy())
            self.assertEqual(x, x_exp)

        # test against numpy.linalg.solve
        run_test((2, 1, 3, 4, 4), (2, 1, 3, 4, 6))  # no broadcasting
        run_test((2, 1, 3, 4, 4), (4, 6))  # broadcasting b
        run_test((4, 4), (2, 1, 3, 4, 2))  # broadcasting A
        run_test((1, 3, 1, 4, 4), (2, 1, 3, 4, 5))  # broadcasting A & b

    @skipCUDAIfNoMagma
    @skipCPUIfNoLapack
    @dtypes(torch.float, torch.double, torch.cfloat, torch.cdouble)
    @precisionOverride({torch.float: 1e-4, torch.cfloat: 1e-4})
    def test_tensorsolve(self, device, dtype):
        def run_test(a_shape, dims):
            a = torch.randn(a_shape, dtype=dtype, device=device)
            b = torch.randn(a_shape[:2], dtype=dtype, device=device)
            result = torch.linalg.tensorsolve(a, b, dims=dims)
            expected = np.linalg.tensorsolve(a.cpu().numpy(), b.cpu().numpy(), axes=dims)
            self.assertEqual(result, expected)

            # check the out= variant
            out = torch.empty_like(result)
            ans = torch.linalg.tensorsolve(a, b, dims=dims, out=out)
            self.assertEqual(ans, out)
            self.assertEqual(ans, result)

        a_shapes = [(2, 3, 6), (3, 4, 4, 3)]
        dims = [None, (0, 2)]
        for a_shape, d in itertools.product(a_shapes, dims):
            run_test(a_shape, d)

    @skipCUDAIfNoMagma
    @skipCPUIfNoLapack
    @dtypes(torch.float, torch.double, torch.cfloat, torch.cdouble)
    def test_tensorsolve_empty(self, device, dtype):
        # Check for empty inputs. NumPy does not work for these cases.
        a = torch.empty(0, 0, 1, 2, 3, 0, dtype=dtype, device=device)
        b = torch.empty(a.shape[:2], dtype=dtype, device=device)
        x = torch.linalg.tensorsolve(a, b)
        self.assertEqual(torch.tensordot(a, x, dims=len(x.shape)), b)

    @skipCUDAIfNoMagma
    @skipCPUIfNoLapack
    @dtypes(torch.float, torch.double, torch.cfloat, torch.cdouble)
    @precisionOverride({torch.float: 1e-4, torch.cfloat: 1e-4})
    def test_tensorsolve_non_contiguous(self, device, dtype):
        def run_test_permuted(a_shape, dims):
            # check for permuted / transposed inputs
            a = torch.randn(a_shape, dtype=dtype, device=device)
            a = a.movedim((0, 2), (-2, -1))
            self.assertFalse(a.is_contiguous())
            b = torch.randn(a.shape[:2], dtype=dtype, device=device)
            b = b.t()
            self.assertFalse(b.is_contiguous())
            result = torch.linalg.tensorsolve(a, b, dims=dims)
            expected = np.linalg.tensorsolve(a.cpu().numpy(), b.cpu().numpy(), axes=dims)
            self.assertEqual(result, expected)

        def run_test_skipped_elements(a_shape, dims):
            # check for inputs with skipped elements
            a = torch.randn(a_shape, dtype=dtype, device=device)
            a = a[::2]
            self.assertFalse(a.is_contiguous())
            b = torch.randn(a_shape[:2], dtype=dtype, device=device)
            b = b[::2]
            self.assertFalse(b.is_contiguous())
            result = torch.linalg.tensorsolve(a, b, dims=dims)
            expected = np.linalg.tensorsolve(a.cpu().numpy(), b.cpu().numpy(), axes=dims)
            self.assertEqual(result, expected)

            # check non-contiguous out
            out = torch.empty(2 * result.shape[0], *result.shape[1:], dtype=dtype, device=device)[::2]
            self.assertFalse(out.is_contiguous())
            ans = torch.linalg.tensorsolve(a, b, dims=dims, out=out)
            self.assertEqual(ans, out)
            self.assertEqual(ans, result)

        a_shapes = [(2, 3, 6), (3, 4, 4, 3)]
        dims = [None, (0, 2)]
        for a_shape, d in itertools.product(a_shapes, dims):
            run_test_permuted(a_shape, d)

        a_shapes = [(4, 3, 6), (6, 4, 4, 3)]
        dims = [None, (0, 2)]
        for a_shape, d in itertools.product(a_shapes, dims):
            run_test_skipped_elements(a_shape, d)

    @skipCUDAIfNoMagma
    @skipCPUIfNoLapack
    @dtypes(torch.float32)
    def test_tensorsolve_errors_and_warnings(self, device, dtype):
        # tensorsolve expects the input that can be reshaped to a square matrix
        a = torch.eye(2 * 3 * 4).reshape((2 * 3, 4, 2, 3, 4))
        b = torch.randn(8, 4)
        self.assertTrue(np.prod(a.shape[2:]) != np.prod(b.shape))
        with self.assertRaisesRegex(RuntimeError, r'Expected self to satisfy the requirement'):
            torch.linalg.tensorsolve(a, b)

        # if non-empty out tensor with wrong shape is passed a warning is given
        out = torch.empty_like(a)
        b = torch.randn(6, 4)
        with warnings.catch_warnings(record=True) as w:
            # Trigger warning
            torch.linalg.tensorsolve(a, b, out=out)
            # Check warning occurs
            self.assertEqual(len(w), 1)
            self.assertTrue("An output with one or more elements was resized" in str(w[-1].message))

        # dtypes should match
        out = torch.empty_like(a).to(torch.int)
        with self.assertRaisesRegex(RuntimeError, "result dtype Int does not match self dtype"):
            torch.linalg.tensorsolve(a, b, out=out)

    @skipCUDAIfNoMagma
    @skipCPUIfNoLapack
    @dtypes(torch.float32, torch.float64, torch.complex64, torch.complex128)
    @precisionOverride({torch.float: 1e-3, torch.cfloat: 1e-3})
    def test_tensorinv(self, device, dtype):

        def run_test(a_shape, ind):
            a = torch.randn(a_shape, dtype=dtype, device=device)
            a_numpy = a.cpu().numpy()
            result = torch.linalg.tensorinv(a, ind=ind)
            expected = np.linalg.tensorinv(a_numpy, ind=ind)
            self.assertEqual(result, expected)

            # check the out= variant
            out = torch.empty_like(result)
            ans = torch.linalg.tensorinv(a, ind=ind, out=out)
            self.assertEqual(ans, out)
            self.assertEqual(ans, result)

        # compare to NumPy output
        run_test((12, 3, 4), ind=1)
        run_test((3, 8, 24), ind=2)
        run_test((18, 3, 3, 2), ind=1)
        run_test((1, 4, 2, 2), ind=2)
        run_test((2, 3, 5, 30), ind=3)
        run_test((24, 2, 2, 3, 2), ind=1)
        run_test((3, 4, 2, 3, 2), ind=2)
        run_test((1, 2, 3, 2, 3), ind=3)
        run_test((3, 2, 1, 2, 12), ind=4)

    @skipCUDAIfNoMagma
    @skipCPUIfNoLapack
    @dtypes(torch.float32, torch.float64, torch.complex64, torch.complex128)
    @precisionOverride({torch.float: 1e-3, torch.cfloat: 1e-3})
    def test_tensorinv_non_contiguous(self, device, dtype):

        def run_test(a_shape, ind):
            # check for permuted (transposed) case
            a = torch.randn(a_shape, dtype=dtype, device=device)
            permutation = list(range(0, a.ndim))
            a = a.permute(permutation[ind:] + permutation[:ind])
            self.assertFalse(a.is_contiguous())
            a_numpy = a.cpu().numpy()
            result = torch.linalg.tensorinv(a, ind=a.ndim - ind)
            expected = np.linalg.tensorinv(a_numpy, ind=a.ndim - ind)
            self.assertEqual(result, expected)

        def run_test_skipped_elements(a_shape, ind):
            # check for input with skipped elements
            a = torch.randn(a_shape, dtype=dtype, device=device)
            a = a[::2]
            self.assertFalse(a.is_contiguous())
            a_numpy = a.cpu().numpy()
            result = torch.linalg.tensorinv(a, ind=ind)
            expected = np.linalg.tensorinv(a_numpy, ind=ind)
            self.assertEqual(result, expected)

            # check non-contiguous out
            out = torch.empty(2 * result.shape[0], *result.shape[1:], dtype=dtype, device=device)[::2]
            self.assertFalse(out.is_contiguous())
            ans = torch.linalg.tensorinv(a, ind=ind, out=out)
            self.assertEqual(ans, out)
            self.assertEqual(ans, result)

        run_test((12, 3, 4), ind=1)
        run_test((3, 8, 24), ind=2)
        run_test((18, 3, 3, 2), ind=1)
        run_test((1, 4, 2, 2), ind=2)
        run_test((2, 3, 5, 30), ind=3)
        run_test((24, 2, 2, 3, 2), ind=1)
        run_test((3, 4, 2, 3, 2), ind=2)
        run_test((1, 2, 3, 2, 3), ind=3)
        run_test((3, 2, 1, 2, 12), ind=4)

        run_test_skipped_elements((12, 3, 2), ind=1)
        run_test_skipped_elements((18, 3, 3, 1), ind=1)

    @skipCUDAIfNoMagma
    @skipCPUIfNoLapack
    @dtypes(torch.float32, torch.float64, torch.complex64, torch.complex128)
    def test_tensorinv_empty(self, device, dtype):
        for ind in range(1, 4):
            # Check for empty inputs. NumPy does not work for these cases.
            a = torch.empty(0, 0, 1, 2, 3, 0, dtype=dtype, device=device)
            a_inv = torch.linalg.tensorinv(a, ind=ind)
            self.assertEqual(a_inv.shape, a.shape[ind:] + a.shape[:ind])

    @skipCUDAIfNoMagma
    @skipCPUIfNoLapack
    @dtypes(torch.float32, torch.float64, torch.complex64, torch.complex128)
    def test_tensorinv_errors_and_warnings(self, device, dtype):

        def check_shape(a_shape, ind):
            # tensorinv requires the input to satisfy
            # prod(a.shape[ind:]) == prod(a.shape[:ind])
            a = torch.randn(a_shape)
            with self.assertRaisesRegex(RuntimeError, "Expected self to satisfy the requirement"):
                torch.linalg.tensorinv(a, ind=ind)

        def check_ind(a_shape, ind):
            a = torch.randn(a_shape)
            with self.assertRaisesRegex(RuntimeError, "Expected a strictly positive integer"):
                torch.linalg.tensorinv(a, ind=ind)

        def check_out(a_shape, ind):
            # if non-empty out tensor with wrong shape is passed a warning is given
            a = torch.randn(a_shape)
            out = torch.empty_like(a)
            with warnings.catch_warnings(record=True) as w:
                # Trigger warning
                torch.linalg.tensorinv(a, ind=ind, out=out)
                # Check warning occurs
                self.assertEqual(len(w), 1)
                self.assertTrue("An output with one or more elements was resized" in str(w[-1].message))

            # dtypes should match
            out = torch.empty_like(a).to(torch.int)
            with self.assertRaisesRegex(RuntimeError, "result dtype Int does not match self dtype"):
                torch.linalg.tensorinv(a, ind=ind, out=out)

        # test for invalid shape
        check_shape((2, 3, 4), ind=1)
        check_shape((1, 2, 3, 4), ind=3)

        # test for invalid ind
        check_ind((12, 3, 4), ind=-1)
        check_ind((18, 3, 3, 2), ind=0)

        # test for invalid out tensor
        check_out((12, 3, 4), ind=1)
        check_out((3, 8, 24), ind=2)

    @skipCUDAIfNoMagma
    @skipCPUIfNoLapack
    @dtypes(torch.float32, torch.float64, torch.complex64, torch.complex128)
    def test_tensorinv_singular_input(self, device, dtype):

        def check_singular_input(a_shape, ind):
            prod_ind_end = np.prod(a_shape[ind:])
            a = torch.eye(prod_ind_end, dtype=dtype, device=device)
            a[-1, -1] = 0   # Now `a` is singular
            a = a.reshape(a_shape)
            with self.assertRaisesRegex(RuntimeError, "Failed to invert the input tensor, because it is singular"):
                torch.linalg.tensorinv(a, ind=ind)

        # test for non-invertible input
        check_singular_input((12, 3, 4), ind=1)
        check_singular_input((3, 6, 18), ind=2)

    def _test_dot_vdot_vs_numpy(self, device, dtype, torch_fn, np_fn):
        def check(x, y):
            # Compare with numpy
            res = torch_fn(x, y)
            ref = torch.from_numpy(np.array(np_fn(x.cpu().numpy(), y.cpu().numpy())))
            self.assertEqual(res.cpu(), ref)

            # Test out variant
            out = torch.empty_like(res)
            torch_fn(x, y, out=out)
            self.assertEqual(out, res)

        # Empty
        x = torch.tensor([], dtype=dtype, device=device)
        y = torch.tensor([], dtype=dtype, device=device)
        check(x, y)

        # Contiguous
        x = torch.randn(10, dtype=dtype, device=device)
        y = torch.randn(10, dtype=dtype, device=device)
        check(x, y)

        # 0 strided
        y = torch.randn(1, dtype=dtype, device=device).expand(10)
        check(x, y)

        # 2 strided
        check(x[::2], y[::2])

    @dtypes(torch.float, torch.cfloat)
    @precisionOverride({torch.cfloat: 1e-4, torch.float32: 5e-5})
    def test_dot_vs_numpy(self, device, dtype):
        self._test_dot_vdot_vs_numpy(device, dtype, torch.dot, np.dot)

    @dtypes(torch.float, torch.cfloat)
    @precisionOverride({torch.cfloat: 1e-4, torch.float32: 5e-5})
    def test_vdot_vs_numpy(self, device, dtype):
        self._test_dot_vdot_vs_numpy(device, dtype, torch.vdot, np.vdot)

    def _test_dot_vdot_invalid_args(self, device, torch_fn, complex_dtypes=False):
        def check(x, y, regex):
            with self.assertRaisesRegex(RuntimeError, regex):
                torch_fn(x, y)

        if complex_dtypes:
            x = torch.randn(1, dtype=torch.cfloat, device=device)
            y = torch.randn(3, dtype=torch.cdouble, device=device)
        else:
            x = torch.randn(1, dtype=torch.float, device=device)
            y = torch.randn(3, dtype=torch.double, device=device)

        check(x, y, 'dot : expected both vectors to have same dtype')
        check(x.reshape(1, 1), y, '1D tensors expected')
        check(x.expand(9), y.to(x.dtype), 'inconsistent tensor size')

        if self.device_type != 'cpu':
            x_cpu = x.expand(3).cpu()
            check(x_cpu, y.to(x.dtype), 'expected all tensors to be on the same device')

    @onlyOnCPUAndCUDA
    def test_vdot_invalid_args(self, device):
        self._test_dot_vdot_invalid_args(device, torch.vdot)
        self._test_dot_vdot_invalid_args(device, torch.vdot, complex_dtypes=True)

    @onlyOnCPUAndCUDA
    def test_dot_invalid_args(self, device):
        self._test_dot_vdot_invalid_args(device, torch.dot)
        self._test_dot_vdot_invalid_args(device, torch.dot, complex_dtypes=True)

<<<<<<< HEAD
    def test_einsum(self, device):
        def check(equation, *operands):
            ref = np.einsum(equation, *[operand.cpu().numpy() for operand in operands])
            res = torch.einsum(equation, operands)
            self.assertEqual(res.cpu(), torch.from_numpy(np.array(ref)))

            # Autograd check (FIXME: tests below fail check)
            if equation not in {"i,i->", "i,i->i", "ij,ij->ij"}:
                ops = [op.detach().requires_grad_() for op in operands]
                self.assertTrue(torch.autograd.gradcheck(lambda *ops: torch.einsum(equation, ops), ops))
                for op in ops:
                    self.assertTrue(op._version == 0)

        # Test cases from https://gist.github.com/rockt/15ee013889d65342088e9260a377dc8f
        x = torch.rand(5, device=device)
        y = torch.rand(7, device=device)
        A = torch.randn(3, 5, device=device)
        B = torch.randn(2, 5, device=device)
        C = torch.randn(2, 3, 5, device=device)
        D = torch.randn(2, 5, 7, device=device)
        E = torch.randn(7, 9, device=device)
        F = torch.randn(2, 3, 3, 5, device=device)
        G = torch.randn(5, 4, 6, device=device)
        H = torch.randn(4, 4, device=device)
        I = torch.rand(2, 3, 2, device=device)

        # Vector operations
        check('i->', x)                     # sum
        check('i,i->', x, x)                # dot
        check('i,i->i', x, x)               # vector element-wisem mul
        check('i,j->ij', x, y)              # outer

        # Matrix operations
        check("ij->ji", A)                  # transpose
        check("ij->j", A)                   # row sum
        check("ij->i", A)                   # col sum
        check("ij,ij->ij", A, A)            # matrix element-wise mul
        check("ij,j->i", A, x)              # matrix vector multiplication
        check("ij,kj->ik", A, B)            # matmul
        check("ij,ab->ijab", A, E)          # matrix outer product

        # Tensor operations
        check("aij,ajk->aik", C, D)         # batch matmul
        check("ijk,jk->i", C, A)            # tensor matrix contraction
        check("aij,jk->aik", D, E)          # tensor matrix contraction
        check("abcd,dfg->abcfg", F, G)      # tensor tensor contraction
        check("ijk,jk->ik", C, A)           # tensor matrix contraction with double indices
        check("ijk,jk->ij", C, A)           # tensor matrix contraction with double indices
        check("ijk,ik->j", C, B)            # non contiguous
        check("ijk,ik->jk", C, B)           # non contiguous with double indices

        # Test diagonals
        check("ii", H)                      # trace
        check("ii->i", H)                   # diagonal
        check('iji->j', I)                  # non-contiguous trace

        # Test ellipsis
        check("i...->...", H)
        check("ki,...k->i...", A.t(), B)
        check("k...,jk->...", A.t(), B)
        check('...ik, ...kj -> ...ij', torch.rand(2, 3, 4), torch.rand(1, 5))
        check('bik,k...j->i...j', torch.rand(5, 2, 3), torch.rand(3, 2))
        check('i...j, ij... -> ...ij', torch.rand(2, 3, 4), torch.rand(2, 4, 2, 3))

        # torch.bilinear with discontiguous tensors
        l = torch.randn(10, 5, device=device).transpose(0, 1)
        r = torch.randn(20, 5, device=device).transpose(0, 1)
        w = torch.randn(15, 10, 20, device=device)
        check("bn,anm,bm->ba", l, w, r)
        # with strided tensors
        check("bn,anm,bm->ba", l[:, ::2], w[:, ::2, ::2], r[:, ::2])

    def test_einsum_corner_cases(self, device):
        def check(equation, *operands, expected_output):
            tensors = [torch.tensor(operand, dtype=torch.float32, device=device) if not isinstance(operand, tuple)
                       else torch.rand(operand, dtype=torch.float32, device=device) for operand in operands]
            output = torch.einsum(equation, tensors)
            self.assertEqual(output, torch.tensor(expected_output, dtype=torch.float32, device=device))

        # Test equation variantions
        check(' ', 1, expected_output=1)
        check(' -> ', 1, expected_output=1)
        check(' , ', 2, 2, expected_output=4)
        check(' , , ', 2, 2, 2, expected_output=8)
        check(' , -> ', 2, 2, expected_output=4)
        check(' i ', [1], expected_output=[1])
        check(' i -> ', [1], expected_output=1)
        check(' i -> i ', [1], expected_output=[1])
        check(' i , i ', [2], [2], expected_output=4)
        check(' i , i -> i ', [2], [2], expected_output=[4])

        # Test tensors with 0 size dimensions
        check('i', [], expected_output=[])
        check(' i j -> j', [[], []], expected_output=[])
        check('ij->i', [[], []], expected_output=[0., 0.])
        check(' i j k  ,  k  -> i j ', (3, 0, 6), (6,), expected_output=[[], [], []])

        # Test broadcasting
        check('i,j', [2], [1, 2], expected_output=[[2, 4]])
        check('i,ij->ij', [1, 2], [[1, 2, 3], [2, 3, 4]], expected_output=[[1, 2, 3], [4, 6, 8]])

        # Test ellipsis broadcasting
        check('...', 1, expected_output=1)
        check('...->', 1, expected_output=1)
        check('...->...', 1, expected_output=1)
        check('...', [1], expected_output=[1])
        check('...->', [1], expected_output=1)
        check('i...->i', [1], expected_output=[1])
        check('i...->...i', [1], expected_output=[1])
        check('...a->', [[2], [4]], expected_output=6)
        check('a...b->ab', [[[1], [2]], [[3], [4]]], expected_output=[[3], [7]])

    def test_einsum_error_cases(self, device):
        def check(equation, operands, regex, exception=RuntimeError):
            with self.assertRaisesRegex(exception, r'einsum\(\) ' + regex):
                torch.einsum(equation, operands)

        x = torch.rand(2)
        y = torch.rand(2, 3)

        check('', [], r'must provide at least one operand')
        check('. ..', [x], r'found \'.\' for operand 0 that is not part of any ellipsis')
        check('... ...', [x], r'found \'.\' for operand 0 for which an ellipsis was already found')
        check('A', [x], r'operand subscript must be in range \[a, z\] but found A for operand 0')
        check(',', [x], r'fewer operands were provided than specified in the equation')
        check('', [x, x], r'more operands were provided than specified in the equation')
        check('', [x], r'the number of subscripts in the equation \(0\) does not match the number '
                       r'of dimensions \(1\) for operand 0 and no ellipsis was given')
        check('ai', [x], r'the number of subscripts in the equation \(2\) does not match the number '
                         r'of dimensions \(1\) for operand 0 and no ellipsis was given')
        check('ai...', [x], r'the number of subscripts in the equation \(2\) is more than the number '
                            r'of dimensions \(1\) for operand 0')
        check('a->... .', [x], r'found \'.\' for output but an ellipsis \(...\) was already found')
        check('a->..', [x], r'found \'.\' for output that is not part of any ellipsis \(...\)')
        check('a->A', [x], r'subscripts must be in range \[a, z\] but found A for the output')
        check('a->aa', [x], r'output subscript a appears more than once in the output')
        check('a->i', [x], r'output subscript i does not appear in the equation for any input operand')
        check('aa', [y], r'subscript a is repeated for operand 0 but the sizes don\'t match, 3 != 2')
        check('a, ba', [x, y], r'operands do not broadcast with remapped shapes \[original->remapped\]: '
                               r'\[2\]->\[1, 2\] \[2, 3\]->\[2, 3\]')
=======
    @skipCUDAIfNoMagma
    @skipCPUIfNoLapack
    @dtypes(torch.float32, torch.float64, torch.complex64, torch.complex128)
    def test_matrix_rank(self, device, dtype):
        matrix_rank = torch.linalg.matrix_rank

        def run_test(shape0, shape1, batch):
            a = torch.randn(*batch, shape0, shape1, dtype=dtype, device=device)
            rank_a = matrix_rank(a)

            self.assertEqual(rank_a, matrix_rank(a.conj().transpose(-2, -1)))
            aaH = torch.matmul(a, a.conj().transpose(-2, -1))
            rank_aaH = matrix_rank(aaH)
            rank_aaH_hermitian = matrix_rank(aaH, hermitian=True)
            self.assertEqual(rank_aaH, rank_aaH_hermitian)
            aHa = torch.matmul(a.conj().transpose(-2, -1), a)
            self.assertEqual(matrix_rank(aHa), matrix_rank(aHa, hermitian=True))

            # check against NumPy
            self.assertEqual(rank_a, np.linalg.matrix_rank(a.cpu().numpy()))
            self.assertEqual(matrix_rank(a, 0.01), np.linalg.matrix_rank(a.cpu().numpy(), 0.01))

            self.assertEqual(rank_aaH, np.linalg.matrix_rank(aaH.cpu().numpy()))
            self.assertEqual(matrix_rank(aaH, 0.01), np.linalg.matrix_rank(aaH.cpu().numpy(), 0.01))

            # hermitian flag for NumPy was added in 1.14.0
            if np.lib.NumpyVersion(np.__version__) >= '1.14.0':
                self.assertEqual(rank_aaH_hermitian,
                                 np.linalg.matrix_rank(aaH.cpu().numpy(), hermitian=True))
                self.assertEqual(matrix_rank(aaH, 0.01, True),
                                 np.linalg.matrix_rank(aaH.cpu().numpy(), 0.01, True))

            # check out= variant
            out = torch.empty(a.shape[:-2], dtype=torch.int64, device=device)
            ans = matrix_rank(a, out=out)
            self.assertEqual(ans, out)
            self.assertEqual(ans, rank_a)

        shapes = (3, 13)
        batches = ((), (0, ), (4, ), (3, 5, ))
        for (shape0, shape1), batch in zip(itertools.product(shapes, reversed(shapes)), batches):
            run_test(shape0, shape1, batch)

    @skipCUDAIfNoMagma
    @skipCPUIfNoLapack
    @dtypes(torch.float32, torch.float64, torch.complex64, torch.complex128)
    def test_matrix_rank_empty(self, device, dtype):
        matrix_rank = torch.linalg.matrix_rank

        # NumPy doesn't work for input with no elements
        def run_test(shape0, shape1, batch):
            a = torch.randn(*batch, shape0, shape1, dtype=dtype, device=device)
            rank_a = matrix_rank(a)
            expected = torch.zeros(batch, dtype=torch.int64, device=device)

            self.assertEqual(rank_a, matrix_rank(a.conj().transpose(-2, -1)))

            aaH = torch.matmul(a, a.conj().transpose(-2, -1))
            rank_aaH = matrix_rank(aaH)
            rank_aaH_hermitian = matrix_rank(aaH, hermitian=True)
            self.assertEqual(rank_aaH, rank_aaH_hermitian)

            aHa = torch.matmul(a.conj().transpose(-2, -1), a)
            self.assertEqual(matrix_rank(aHa), matrix_rank(aHa, hermitian=True))

            self.assertEqual(rank_a, expected)
            self.assertEqual(matrix_rank(a, 0.01), expected)

            self.assertEqual(rank_aaH, expected)
            self.assertEqual(matrix_rank(aaH, 0.01), expected)

            self.assertEqual(rank_aaH_hermitian, expected)
            self.assertEqual(matrix_rank(aaH, 0.01, True), expected)

        batches = ((), (4, ), (3, 5, ))
        for batch in batches:
            run_test(0, 0, batch)
            run_test(0, 3, batch)
            run_test(3, 0, batch)

    @skipCUDAIfNoMagma
    @skipCPUIfNoLapack
    @dtypes(torch.float32, torch.float64, torch.complex64, torch.complex128)
    def test_matrix_rank_basic(self, device, dtype):
        matrix_rank = torch.linalg.matrix_rank

        a = torch.eye(10, dtype=dtype, device=device)
        self.assertEqual(matrix_rank(a).item(), 10)
        self.assertEqual(matrix_rank(a, hermitian=True).item(), 10)

        a[5, 5] = 0
        self.assertEqual(matrix_rank(a).item(), 9)
        self.assertEqual(matrix_rank(a, hermitian=True).item(), 9)

    @skipCUDAIfNoMagma
    @skipCPUIfNoLapack
    @dtypes(torch.float32, torch.float64, torch.complex64, torch.complex128)
    def test_old_matrix_rank(self, device, dtype):
        a = torch.eye(10, dtype=dtype, device=device)
        self.assertEqual(torch.matrix_rank(a).item(), 10)
        self.assertEqual(torch.matrix_rank(a, True).item(), 10)

        a[5, 5] = 0
        self.assertEqual(torch.matrix_rank(a).item(), 9)
        self.assertEqual(torch.matrix_rank(a, True).item(), 9)

        a = torch.randn(24, 42, dtype=dtype, device=device)
        self.assertEqual(torch.matrix_rank(a), torch.matrix_rank(a.t()))
        aaT = torch.mm(a, a.conj().t())
        self.assertEqual(torch.matrix_rank(aaT), torch.matrix_rank(aaT, True))
        aTa = torch.mm(a.conj().t(), a)
        self.assertEqual(torch.matrix_rank(aTa), torch.matrix_rank(aTa, True))

        a = torch.randn(35, 75, dtype=dtype, device=device)
        self.assertEqual(torch.matrix_rank(a), np.linalg.matrix_rank(a.cpu().numpy()))
        self.assertEqual(torch.matrix_rank(a, 0.01), np.linalg.matrix_rank(a.cpu().numpy(), 0.01))

        aaT = torch.mm(a, a.conj().t())
        self.assertEqual(torch.matrix_rank(aaT), np.linalg.matrix_rank(aaT.cpu().numpy()))
        self.assertEqual(torch.matrix_rank(aaT, 0.01), np.linalg.matrix_rank(aaT.cpu().numpy(), 0.01))

        if np.lib.NumpyVersion(np.__version__) >= '1.14.0':
            self.assertEqual(torch.matrix_rank(aaT, True), np.linalg.matrix_rank(aaT.cpu().numpy(), True))
            self.assertEqual(torch.matrix_rank(aaT, 0.01, True), np.linalg.matrix_rank(aaT.cpu().numpy(), 0.01, True))
>>>>>>> 9c6979a2

    def triangular_solve_test_helper(self, A_dims, b_dims, upper, unitriangular,
                                     device, dtype):
        triangle_function = torch.triu if upper else torch.tril
        b = torch.randn(*b_dims, dtype=dtype, device=device)
        A = torch.randn(*A_dims, dtype=dtype, device=device)
        # create positive definite matrix
        A = torch.matmul(A, A.transpose(-2, -1))
        A_triangular = triangle_function(A)
        if unitriangular:
            A_triangular.diagonal(dim1=-2, dim2=-1).fill_(1.)
        return b, A_triangular

    @skipCUDAIfNoMagma
    @skipCPUIfNoLapack
    @dtypes(torch.float32, torch.float64, torch.complex64, torch.complex128)
    @precisionOverride({torch.float32: 1e-3, torch.complex64: 1e-3,
                        torch.float64: 1e-8, torch.complex128: 1e-8})
    def test_triangular_solve(self, device, dtype):
        for (k, n), (upper, unitriangular, transpose) in itertools.product(zip([2, 3, 5], [3, 5, 7]),
                                                                           itertools.product([True, False], repeat=3)):
            b, A = self.triangular_solve_test_helper((n, n), (n, k), upper,
                                                     unitriangular, device, dtype)
            x = torch.triangular_solve(b, A, upper=upper, unitriangular=unitriangular, transpose=transpose)[0]
            if transpose:
                self.assertEqual(b, A.t().mm(x))
            else:
                self.assertEqual(b, A.mm(x))

    @skipCPUIfNoLapack
    @skipCUDAIfNoMagma
    @dtypes(torch.float32, torch.float64, torch.complex64, torch.complex128)
    @precisionOverride({torch.float32: 1e-3, torch.complex64: 1e-3,
                        torch.float64: 1e-8, torch.complex128: 1e-8})
    def test_triangular_solve_batched(self, device, dtype):
        def triangular_solve_batch_helper(A_dims, b_dims, upper, unitriangular, transpose):
            b, A = self.triangular_solve_test_helper(A_dims, b_dims, upper,
                                                     unitriangular, device, dtype)
            x_exp_list = []
            for i in range(b_dims[0]):
                x_exp_list.append(torch.triangular_solve(b[i], A[i], upper=upper,
                                                         unitriangular=unitriangular,
                                                         transpose=transpose)[0])
            x_exp = torch.stack(x_exp_list)  # Stacked output
            x_act = torch.triangular_solve(b, A, upper=upper,
                                           unitriangular=unitriangular,
                                           transpose=transpose)[0]  # Actual output
            self.assertEqual(x_act, x_exp)  # Equality check
            if transpose:
                A = A.transpose(-2, -1)

            Ax = torch.matmul(A, x_act)
            self.assertEqual(b, Ax)

        for (upper, unitriangular, transpose), batchsize in itertools.product(itertools.product(
                [True, False], repeat=3), [1, 3, 4]):
            triangular_solve_batch_helper((batchsize, 5, 5), (batchsize, 5, 10),
                                          upper, unitriangular, transpose)


    @slowTest
    @skipCUDAIfNoMagma
    @skipCPUIfNoLapack
    @dtypes(torch.float32, torch.float64, torch.complex64, torch.complex128)
    @precisionOverride({torch.float32: 1e-3, torch.complex64: 1e-3,
                        torch.float64: 1e-8, torch.complex128: 1e-8})
    def test_triangular_solve_batched_many_batches(self, device, dtype):
        for upper, transpose, unitriangular in itertools.product([True, False], repeat=3):
            # test batched A case
            b, A = self.triangular_solve_test_helper((256, 256, 5, 5), (5, 1),
                                                     upper, unitriangular, device, dtype)
            x, _ = torch.triangular_solve(b, A,
                                          upper=upper, transpose=transpose, unitriangular=unitriangular)
            if transpose:
                A = A.transpose(-2, -1)

            Ax = torch.matmul(A, x)

            rtol = 1e-2 if dtype in [torch.float32, torch.complex64] else self.precision
            self.assertEqual(Ax, b.expand_as(Ax), atol=self.precision, rtol=rtol)

            # test batched b case
            b, A = self.triangular_solve_test_helper((3, 3), (512, 512, 3, 1),
                                                     upper, unitriangular, device, dtype)
            x, _ = torch.triangular_solve(b, A, upper=upper, transpose=transpose,
                                          unitriangular=unitriangular)
            if transpose:
                A = A.transpose(-2, -1)

            self.assertEqual(torch.matmul(A, x), b)

    @skipCUDAIfNoMagma
    @skipCPUIfNoLapack
    @unittest.skipIf(not TEST_SCIPY, "SciPy not found")
    @dtypes(torch.float32, torch.float64, torch.complex64, torch.complex128)
    def test_triangular_solve_batched_broadcasting(self, device, dtype):
        from scipy.linalg import solve_triangular as tri_solve

        def scipy_tri_solve_batched(A, B, upper, trans, diag):
            batch_dims_A, batch_dims_B = A.shape[:-2], B.shape[:-2]
            single_dim_A, single_dim_B = A.shape[-2:], B.shape[-2:]
            expand_dims = tuple(torch._C._infer_size(torch.Size(batch_dims_A),
                                                     torch.Size(batch_dims_B)))
            expand_A = np.broadcast_to(A, expand_dims + single_dim_A)
            expand_B = np.broadcast_to(B, expand_dims + single_dim_B)
            flat_A = expand_A.reshape((-1,) + single_dim_A)
            flat_B = expand_B.reshape((-1,) + single_dim_B)
            flat_X = np.vstack([tri_solve(a, b, lower=(not upper), trans=int(trans), unit_diagonal=diag)
                                for a, b in zip(flat_A, flat_B)])
            return flat_X.reshape(expand_B.shape)

        def run_test(A_dims, b_dims, device, upper, transpose, unitriangular):
            b, A = self.triangular_solve_test_helper(A_dims, b_dims, upper,
                                                     unitriangular, device, dtype)
            x_exp = torch.as_tensor(scipy_tri_solve_batched(A.cpu().numpy(), b.cpu().numpy(),
                                                            upper, transpose, unitriangular))
            x = torch.triangular_solve(b, A, upper=upper, transpose=transpose, unitriangular=unitriangular)[0]

            self.assertEqual(x, x_exp.to(device))

        for upper, transpose, unitriangular in itertools.product([True, False], repeat=3):
            # test against scipy.linalg.solve_triangular
            run_test((2, 1, 3, 4, 4), (2, 1, 3, 4, 6), device, upper, transpose, unitriangular)  # no broadcasting
            run_test((2, 1, 3, 4, 4), (4, 6), device, upper, transpose, unitriangular)  # broadcasting b
            run_test((4, 4), (2, 1, 3, 4, 2), device, upper, transpose, unitriangular)  # broadcasting A
            run_test((1, 3, 1, 4, 4), (2, 1, 3, 4, 5), device, upper, transpose, unitriangular)  # broadcasting A & b

    @onlyCPU
    @skipCPUIfNoLapack
    @dtypes(torch.float32, torch.float64, torch.complex64, torch.complex128)
    def test_triangular_solve_singular(self, device, dtype):
        b = torch.rand(3, 1, dtype=dtype, device=device)
        A = torch.eye(3, 3, dtype=dtype, device=device)
        A[-1, -1] = 0  # Now A is singular
        err_str = r"triangular_solve_cpu: U\(3,3\) is zero, singular U\."
        with self.assertRaisesRegex(RuntimeError, err_str):
            torch.triangular_solve(b, A)

    @skipCUDAIfNoMagma
    @skipCPUIfNoLapack
    @dtypes(torch.float64, torch.complex128)
    def test_triangular_solve_autograd(self, device, dtype):
        def run_test(A_dims, B_dims):
            A = torch.rand(*A_dims, dtype=dtype).requires_grad_()
            b = torch.rand(*B_dims, dtype=dtype).requires_grad_()

            for upper, transpose, unitriangular in itertools.product((True, False), repeat=3):
                def func(A, b):
                    return torch.triangular_solve(b, A, upper, transpose, unitriangular)

                gradcheck(func, [A, b])
                gradgradcheck(func, [A, b])

        run_test((3, 3), (3, 4))
        run_test((3, 3), (3, 2))
        run_test((2, 3, 3), (2, 3, 4))
        run_test((2, 3, 3), (2, 3, 2))

    def check_single_matmul(self, x, y, shape):
        a = np.array(x, copy=False)
        b = np.array(y, copy=False)
        expected = np.matmul(a, b)

        ans = torch.matmul(x, y)
        self.assertTrue(ans.is_contiguous())
        self.assertTrue(np.array_equal(ans, expected))

        out = torch.zeros(*shape, dtype=torch.int64).to(x.device)
        ans = torch.matmul(x, y, out=out)
        self.assertIs(ans, out)
        self.assertTrue(ans.is_contiguous())
        self.assertTrue(np.array_equal(ans, expected))

    # TODO: update to run on CUDA, too
    @onlyCPU
    def test_matmul_small_brute_force_1d_Nd(self, device):
        # Issue #20452: range(0, 10) does not work.
        n = 1
        for m in range(1, 8):
            for p in range(1, 8):
                for o in range(1, 5):
                    # 1d, 3d, inner dimensions C
                    x = torch.arange(m, device=device)
                    y = torch.arange(o * m * p, device=device).reshape(o, m, p)
                    self.check_single_matmul(x, y, (o, n, p))

                    # 1d, 3d, inner dimensions Fortran
                    x = torch.arange(m, device=device)
                    y = torch.arange(o * p * m, device=device).reshape(o, p, m).transpose(-1, -2)
                    self.check_single_matmul(x, y, (o, n, p))

                    # 1d, 3d, inner dimensions non-contiguous
                    x = torch.arange(2 * m, device=device)[::2]
                    y = torch.arange(o * m * 2 * p, device=device).reshape(o, m, 2 * p)[:, :, ::2]
                    self.check_single_matmul(x, y, (o, n, p))

                    for r in range(1, 5):
                        # 1d, 4d, inner dimensions C
                        x = torch.arange(m)
                        y = torch.arange(r * o * m * p, device=device).reshape(r, o, m, p)
                        self.check_single_matmul(x, y, (r, o, n, p))

                        # 1d, 4d, inner dimensions Fortran
                        x = torch.arange(m)
                        y = torch.arange(r * o * p * m, device=device).reshape(r, o, p, m).transpose(-1, -2)
                        self.check_single_matmul(x, y, (r, o, n, p))

                        # 1d, 4d, inner dimensions non-contiguous
                        x = torch.arange(2 * m, device=device)[::2]
                        y = torch.arange(r * o * m * 2 * p, device=device).reshape(r, o, m, 2 * p)[:, :, :, ::2]
                        self.check_single_matmul(x, y, (r, o, n, p))

    # TODO: update to run on CUDA, too
    @onlyCPU
    def test_matmul_small_brute_force_2d_Nd(self, device):
        # Issue #20452: range(0, 10) does not work.
        for n in range(1, 5):
            for m in range(1, 5):
                for p in range(1, 5):
                    for o in range(1, 3):
                        # 2d, 3d, inner dimensions C
                        x = torch.arange(n * m, device=device).reshape(n, m)
                        y = torch.arange(o * m * p, device=device).reshape(o, m, p)
                        self.check_single_matmul(x, y, (o, n, p))

                        # 2d, 3d, inner dimensions Fortran
                        x = torch.arange(m * n, device=device).reshape(m, n).transpose(-1, -2)
                        y = torch.arange(o * p * m, device=device).reshape(o, p, m).transpose(-1, -2)
                        self.check_single_matmul(x, y, (o, n, p))

                        # 2d, 3d, inner dimensions non-contiguous
                        x = torch.arange(n * 2 * m, device=device).reshape(n, 2 * m)[:, ::2]
                        y = torch.arange(o * m * 2 * p, device=device).reshape(o, m, 2 * p)[:, :, ::2]
                        self.check_single_matmul(x, y, (o, n, p))

                        for r in range(1, 2):
                            # 2d, 4d, inner dimensions C
                            x = torch.arange(n * m, device=device).reshape(n, m)
                            y = torch.arange(r * o * m * p, device=device).reshape(r, o, m, p)
                            self.check_single_matmul(x, y, (r, o, n, p))

                            # 2d, 4d, inner dimensions Fortran
                            x = torch.arange(m * n, device=device).reshape(m, n).transpose(-1, -2)
                            y = torch.arange(r * o * p * m, device=device).reshape(r, o, p, m).transpose(-1, -2)
                            self.check_single_matmul(x, y, (r, o, n, p))

                            # 2d, 4d, inner dimensions non-contiguous
                            x = torch.arange(n * 2 * m, device=device).reshape(n, 2 * m)[:, ::2]
                            y = torch.arange(r * o * m * 2 * p, device=device).reshape(r, o, m, 2 * p)[:, :, :, ::2]
                            self.check_single_matmul(x, y, (r, o, n, p))

    def test_linear_algebra_scalar_raises(self, device) -> None:
        m = torch.randn(5, 5, device=device)
        v = torch.randn(5, device=device)
        s = torch.tensor(7, device=device)
        self.assertRaises(RuntimeError, lambda: torch.mv(m, s))
        self.assertRaises(RuntimeError, lambda: torch.addmv(v, m, s))

    @onlyCPU
    @dtypes(torch.float)
    def test_cross(self, device, dtype):
        x = torch.rand(100, 3, 100, dtype=dtype, device=device)
        y = torch.rand(100, 3, 100, dtype=dtype, device=device)
        res1 = torch.cross(x, y)
        res2 = torch.tensor((), dtype=dtype, device=device)
        torch.cross(x, y, out=res2)
        self.assertEqual(res1, res2)

    @onlyCPU
    @dtypes(torch.float)
    def test_cross_with_and_without_dim(self, device, dtype):
        x = torch.rand(100, 3, dtype=dtype, device=device)
        y = torch.rand(100, 3, dtype=dtype, device=device)
        res1 = torch.cross(x, y, dim=1)
        res2 = torch.cross(x, y, dim=-1)
        res3 = torch.cross(x, y)
        self.assertEqual(res1, res2)
        self.assertEqual(res1, res3)

    def test_cross_errors(self, device):
        self.assertRaisesRegex(
            RuntimeError, "inconsistent tensors dimensions",
            lambda: torch.cross(torch.rand(100, 3, device=device), torch.rand(100, 3, 10, device=device)))
        self.assertRaisesRegex(
            RuntimeError, "inconsistent tensors sizes",
            lambda: torch.cross(torch.rand(5, 3, device=device), torch.rand(3, 5, device=device)))
        self.assertRaisesRegex(
            RuntimeError, "no dimension of size 3 in input",
            lambda: torch.cross(torch.rand(5, 4, device=device), torch.rand(5, 4, device=device)))
        self.assertRaisesRegex(
            RuntimeError, "dimension 0 does not have size 3",
            lambda: torch.cross(torch.rand(5, 4, 3, device=device), torch.rand(5, 4, 3, device=device), dim=0))
        self.assertRaisesRegex(
            RuntimeError, "dimension -1 does not have size 3",
            lambda: torch.cross(torch.rand(5, 3, 4, device=device), torch.rand(5, 3, 4, device=device), dim=-1))
        self.assertRaisesRegex(
            IndexError, "Dimension out of range",
            lambda: torch.cross(torch.rand(5, 3, 4, device=device), torch.rand(5, 3, 4, device=device), dim=-5))

    def test_renorm(self, device):
        m1 = torch.randn(10, 5, device=device)
        res1 = torch.tensor((), device=device)

        def renorm(matrix, value, dim, max_norm):
            m1 = matrix.transpose(dim, 0).contiguous()
            # collapse non-dim dimensions.
            m2 = m1.clone().resize_(m1.size(0), int(math.floor(m1.nelement() / m1.size(0))))
            norms = m2.norm(value, 1, True)
            # clip
            new_norms = norms.clone()
            new_norms[torch.gt(norms, max_norm)] = max_norm
            new_norms.div_(norms.add_(1e-7))
            # renormalize
            m1.mul_(new_norms.expand_as(m1))
            return m1.transpose(dim, 0)

        # note that the axis fed to torch.renorm is different (2~=1)
        maxnorm = m1.norm(2, 1).mean()
        m2 = renorm(m1, 2, 1, maxnorm)
        m1.renorm_(2, 1, maxnorm)
        self.assertEqual(m1, m2, atol=1e-5, rtol=0)
        self.assertEqual(m1.norm(2, 0), m2.norm(2, 0), atol=1e-5, rtol=0)

        m1 = torch.randn(3, 4, 5, device=device)
        m2 = m1.transpose(1, 2).contiguous().clone().resize_(15, 4)
        maxnorm = m2.norm(2, 0).mean()
        m2 = renorm(m2, 2, 1, maxnorm)
        m1.renorm_(2, 1, maxnorm)
        m3 = m1.transpose(1, 2).contiguous().clone().resize_(15, 4)
        self.assertEqual(m3, m2)
        self.assertEqual(m3.norm(2, 0), m2.norm(2, 0))

    # TODO: make this work on CUDA, too
    @onlyCPU
    @skipCPUIfNoLapack
    def test_ormqr(self, device):
        mat1 = torch.randn(7, 7)
        mat2 = torch.randn(7, 7)
        q, r = torch.qr(mat1)
        m, tau = torch.geqrf(mat1)
        out_holder = torch.empty_like(mat1)

        res1 = torch.mm(q, mat2)
        res2 = torch.ormqr(m, tau, mat2, left=True, transpose=False)
        torch.ormqr(m, tau, mat2, out=out_holder)
        self.assertEqual(res1, res2)
        self.assertEqual(res2, out_holder)

        res1 = torch.mm(mat2, q)
        res2 = torch.ormqr(m, tau, mat2, left=False, transpose=False)
        torch.ormqr(m, tau, mat2, left=False, transpose=False, out=out_holder)
        self.assertEqual(res1, res2)
        self.assertEqual(res2, out_holder)

        res1 = torch.mm(q.t(), mat2)
        res2 = torch.ormqr(m, tau, mat2, left=True, transpose=True)
        torch.ormqr(m, tau, mat2, left=True, transpose=True, out=out_holder)
        self.assertEqual(res1, res2)
        self.assertEqual(res2, out_holder)

        res1 = torch.mm(mat2, q.t())
        res2 = torch.ormqr(m, tau, mat2, left=False, transpose=True)
        torch.ormqr(m, tau, mat2, left=False, transpose=True, out=out_holder)
        self.assertEqual(res1, res2)
        self.assertEqual(res2, out_holder)

    @skipCUDAIfRocm
    def test_blas_empty(self, device):
        def fn(torchfn, *args, test_out=False, **kwargs):
            def call_torch_fn(*args, **kwargs):
                return torchfn(*tuple(torch.randn(shape, device=device) if isinstance(shape, tuple) else shape
                                      for shape in args), **kwargs)
            result = call_torch_fn(*args, **kwargs)
            if not test_out:
                return result
            else:
                out = torch.full_like(result, math.nan)
                out1 = call_torch_fn(*args, **kwargs, out=out)
                return out

        # mm, addmm
        self.assertEqual((0, 0), fn(torch.mm, (0, 0), (0, 0)).shape)
        self.assertEqual((0, 5), fn(torch.mm, (0, 0), (0, 5)).shape)
        self.assertEqual((5, 0), fn(torch.mm, (5, 0), (0, 0)).shape)
        self.assertEqual((3, 0), fn(torch.mm, (3, 2), (2, 0)).shape)
        self.assertEqual(torch.zeros((5, 6), device=device), fn(torch.mm, (5, 0), (0, 6)))
        self.assertEqual(torch.zeros((5, 6), device=device), fn(torch.mm, (5, 0), (0, 6), test_out=True))

        self.assertEqual((0, 0), fn(torch.addmm, (0, 0), (0, 0), (0, 0)).shape)
        self.assertEqual((0, 1), fn(torch.addmm, (1, ), (0, 17), (17, 1)).shape)
        t = torch.randn((5, 6), device=device)
        self.assertEqual(t, fn(torch.addmm, t, (5, 0), (0, 6)))
        self.assertEqual(t, fn(torch.addmm, t, (5, 0), (0, 6), test_out=True))

        # mv, addmv
        self.assertEqual((0,), fn(torch.mv, (0, 0), (0,)).shape)
        self.assertEqual((0,), fn(torch.mv, (0, 2), (2,)).shape)
        self.assertEqual(torch.zeros((3,), device=device), fn(torch.mv, (3, 0), (0,)))
        self.assertEqual(torch.zeros((3,), device=device), fn(torch.mv, (3, 0), (0,), test_out=True))

        self.assertEqual((0,), fn(torch.addmv, (0,), (0, 0), (0,)).shape)
        t = torch.randn((3,), device=device)
        self.assertEqual(t, fn(torch.addmv, t, (3, 0), (0,)))
        self.assertEqual(t, fn(torch.addmv, t, (3, 0), (0,), test_out=True))

        # bmm, baddbmm
        self.assertEqual((0, 0, 0), fn(torch.bmm, (0, 0, 0), (0, 0, 0)).shape)
        self.assertEqual((3, 0, 5), fn(torch.bmm, (3, 0, 0), (3, 0, 5)).shape)
        self.assertEqual((0, 5, 6), fn(torch.bmm, (0, 5, 0), (0, 0, 6)).shape)
        self.assertEqual(torch.zeros((3, 5, 6), device=device), fn(torch.bmm, (3, 5, 0), (3, 0, 6)))
        self.assertEqual(torch.zeros((3, 5, 6), device=device), fn(torch.bmm, (3, 5, 0), (3, 0, 6), test_out=True))

        self.assertEqual((0, 0, 0), fn(torch.baddbmm, (0, 0, 0), (0, 0, 0), (0, 0, 0)).shape)
        self.assertEqual((3, 0, 5), fn(torch.baddbmm, (3, 0, 5), (3, 0, 0), (3, 0, 5)).shape)
        self.assertEqual((0, 5, 6), fn(torch.baddbmm, (0, 5, 6), (0, 5, 0), (0, 0, 6)).shape)
        self.assertEqual((3, 5, 6), fn(torch.baddbmm, (3, 5, 6), (3, 5, 0), (3, 0, 6)).shape)
        c = torch.arange(30, dtype=torch.float32, device=device).reshape(3, 2, 5)
        self.assertEqual(-2 * c, fn(torch.baddbmm, c, (3, 2, 0), (3, 0, 5), beta=-2))  # Issue #33467
        self.assertEqual(-2 * c, fn(torch.baddbmm, c, (3, 2, 0), (3, 0, 5), beta=-2, test_out=True))  # Issue #33467

        # addbmm
        self.assertEqual((0, 0), fn(torch.addbmm, (0, 0), (0, 0, 0), (0, 0, 0)).shape)
        self.assertEqual((0, 5), fn(torch.addbmm, (0, 5), (3, 0, 0), (3, 0, 5)).shape)
        t = torch.randn((5, 6), device=device)
        self.assertEqual(t, fn(torch.addbmm, t, (0, 5, 0), (0, 0, 6)))
        self.assertEqual(t, fn(torch.addbmm, t, (0, 5, 0), (0, 0, 6), test_out=True))

        # matmul
        self.assertEqual(torch.tensor(0., device=device), fn(torch.matmul, (0,), (0,)))
        self.assertEqual(torch.tensor(0., device=device), fn(torch.matmul, (0,), (0,), test_out=True))
        self.assertEqual((0, 0), fn(torch.matmul, (0, 0), (0, 0)).shape)
        self.assertEqual((0, 0, 0), fn(torch.matmul, (0, 0, 0), (0, 0, 0)).shape)
        self.assertEqual((5, 0, 0), fn(torch.matmul, (5, 0, 0), (5, 0, 0)).shape)
        self.assertEqual(torch.zeros((5, 3, 4), device=device), fn(torch.matmul, (5, 3, 0), (5, 0, 4)))
        self.assertEqual(torch.zeros((5, 3, 4), device=device), fn(torch.matmul, (5, 3, 0), (5, 0, 4), test_out=True))

        # dot
        self.assertEqual(torch.tensor(0., device=device), fn(torch.dot, (0,), (0,)))
        self.assertEqual(torch.tensor(0., device=device), fn(torch.dot, (0,), (0,), test_out=True))

        if torch._C.has_lapack:
            # lu
            A_LU, pivots = fn(torch.lu, (0, 5, 5))
            self.assertEqual([(0, 5, 5), (0, 5)], [A_LU.shape, pivots.shape])
            A_LU, pivots = fn(torch.lu, (0, 0, 0))
            self.assertEqual([(0, 0, 0), (0, 0)], [A_LU.shape, pivots.shape])
            A_LU, pivots = fn(torch.lu, (2, 0, 0))
            self.assertEqual([(2, 0, 0), (2, 0)], [A_LU.shape, pivots.shape])

    @skipCUDAIfRocm
    @dtypesIfCUDA(*(torch.float, torch.double, torch.cfloat, torch.cdouble) +
                  # This test is disabled on CUDA 9, due to:
                  # See: https://github.com/pytorch/pytorch/issues/31006
                  ((torch.half,) if torch.version.cuda and not torch.version.cuda.startswith('9.') else ()))
    @dtypes(*(set(torch.testing.get_all_dtypes()) - {torch.half, torch.bool}))
    def test_blas_alpha_beta_empty(self, device, dtype):
        if dtype is torch.bfloat16 and self.device_type == 'xla':
            # TODO (@zasdfgbnm): this causes the following error on test
            # TestTorchDeviceTypeXLA.test_blas_alpha_beta_empty_xla_bfloat16:
            #
            #   RuntimeError: _th_equal not supported on CPUType for BFloat16
            return
        # ensure beta is respected
        value = 11
        input = torch.full((2,), value, dtype=dtype, device=device)
        mat = torch.ones((2, 0), dtype=dtype, device=device)
        vec = torch.ones((0,), dtype=dtype, device=device)
        out = torch.empty((2,), dtype=dtype, device=device)
        if dtype.is_complex:
            alpha = 6 + 7j
            beta = 3 + 4j
        else:
            alpha = 6
            beta = 3
        self.assertEqual(torch.full((2,), beta * value, dtype=dtype, device=device),
                         torch.addmv(input=input, mat=mat, vec=vec, alpha=alpha, beta=beta))
        self.assertEqual(torch.full((2,), beta * value, dtype=dtype, device=device),
                         torch.addmv(input=input, mat=mat, vec=vec, alpha=alpha, beta=beta, out=out))

        # torch.addmm
        input = torch.full((2, 3), value, dtype=dtype, device=device)
        mat2 = torch.ones((0, 3), dtype=dtype, device=device)
        out = torch.empty((2, 3), dtype=dtype, device=device)
        self.assertEqual(torch.full((2, 3), beta * value, dtype=dtype, device=device),
                         torch.addmm(input=input, mat1=mat, mat2=mat2, alpha=alpha, beta=beta))
        self.assertEqual(torch.full((2, 3), beta * value, dtype=dtype, device=device),
                         torch.addmm(input=input, mat1=mat, mat2=mat2, alpha=alpha, beta=beta, out=out))

    @dtypes(*(torch.testing.get_all_complex_dtypes() + torch.testing.get_all_fp_dtypes()))
    def test_blas_nan_out(self, device, dtype):
        # These functions should work correctly with NaN filled outputs,
        # but need special handling, see [NOTE: cpu_zero]
        b = 3
        n = 5
        m = 7
        p = 11

        # torch.mv
        nm = torch.randn((m, n), device=device).t()
        _m = torch.randn((), device=device).expand(m)
        _m_out = torch.full((m,), float('nan'), device=device)
        self.assertEqual(torch.mv(nm, _m), torch.mv(nm, _m, out=_m_out))
        self.assertEqual(0, torch.isnan(torch.mv(nm, _m)).sum())

        # torch.mm
        mp = torch.randn((p, m), device=device).t()
        np_out = torch.full((n, p), float('nan'), device=device)
        self.assertEqual(torch.mm(nm, mp), torch.mm(nm, mp, out=np_out))

        # torch.bmm
        bnm = torch.randn((b, m, n), device=device).transpose(1, 2)
        bmp = torch.randn((b, p, m), device=device).transpose(1, 2)
        bnp_out = torch.full((b, n, p), float('nan'), device=device)
        self.assertEqual(torch.bmm(bnm, bmp), torch.bmm(bnm, bmp, out=bnp_out))

    @onlyCPU  # not supported by CUBLAS
    def test_blas_mv_large_input(self, device):
        # This would previously fail if the allocated output had NaNs, see:
        # https://github.com/pytorch/pytorch/issues/31663 and [NOTE: cpu_zero]
        n = 3000
        m = 200

        nm = torch.randn((m, n), device=device).t()
        _m = torch.randn((), device=device).expand(m)
        _m_out = torch.full((m,), 0., device=device)

        self.assertEqual(torch.mv(nm, _m), torch.mv(nm, _m, out=_m_out))

    @onlyCPU
    def test_renorm_ps(self, device):
        # full reduction
        x = torch.randn(5, 5)
        xn = x.numpy()
        for p in [1, 2, 3, 4, inf]:
            res = x.renorm(p, 1, 1)
            expected = x / x.norm(p, 0, keepdim=True).clamp(min=1)
            self.assertEqual(res, expected, msg="renorm failed for {}-norm".format(p))

    @onlyCPU
    @skipCPUIfNoLapack
    def test_orgqr_errors(self, device):
        test_cases = [
            # input1 size, input2 size, error regex
            ((10,), (2,), r"'input' should be 2 dimensional"),
            ((10, 6), (20,), r"input.size\(1\) must be greater than or equal to input2.size\(0\)"),
            ((6, 10), (5,), r"input.size\(0\) must be greater than or equal to input.size\(1\)"),
            ((0, 0), (0,), r"'input' should not be empty"),
            ((2, 2), (2, 0,), r"'tau' should not be empty")
        ]
        for a_size, tau_size, error_regex in test_cases:
            a = torch.rand(*a_size, device=device)
            tau = torch.rand(*tau_size, device=device)
            with self.assertRaisesRegex(RuntimeError, error_regex):
                torch.orgqr(a, tau)

    @precisionOverride({torch.complex64: 5e-6})
    @skipCUDAIfNoMagma
    @skipCPUIfNoLapack
    @dtypes(torch.double, torch.cfloat, torch.cdouble)
    def test_lu(self, device, dtype):
        from torch.testing._internal.common_utils import random_matrix

        def run_test(device, pivot):
            def run_subtest(matrix_size, batches, device, pivot, singular=False, a=None):
                if isinstance(matrix_size, int):
                    rows = columns = matrix_size
                else:
                    rows, columns = matrix_size
                if a is None:
                    a = random_matrix(rows, columns, *batches, **dict(singular=singular, dtype=dtype)).to(device)
                a_LU_info, pivots_info, info_ = a.lu(pivot=pivot, get_infos=True)
                self.assertEqual(a_LU_info.size(), torch.Size(batches + (rows, columns)))
                self.assertEqual(pivots_info.size(), torch.Size(batches + (min(rows, columns),)))
                self.assertEqual(info_.size(), torch.Size(batches))
                # If a randomly generated input matrix is singular,
                # then info_ contains indices i such that U[i, i] ==
                # 0. This however conveys that the factorization was
                # successful albeit with a singular input. Therefore,
                # we require info.min() >= 0
                self.assertGreaterEqual(info_.min(), 0)
                a_LU, pivots = a.lu(pivot=pivot)
                self.assertEqual(a_LU, a_LU_info)
                self.assertEqual(pivots_info, pivots)


                P, L, U = torch.lu_unpack(a_LU, pivots)
                P_ = P.cpu().numpy()
                L_ = L.cpu().numpy()
                U_ = U.cpu().numpy()

                self.assertEqual(np.matmul(P_, np.matmul(L_, U_)), a)

                if self.device_type == 'cuda':
                    # lu without pivoting is implemented only for cuda device
                    a_LU_info_nopiv, nopiv, info_nopiv = a.lu(pivot=False, get_infos=True)
                    P_nopiv, L_nopiv, U_nopiv = torch.lu_unpack(a_LU_info_nopiv, nopiv)
                    P_nopiv_ = P_nopiv.cpu().numpy()
                    L_nopiv_ = L_nopiv.cpu().numpy()
                    U_nopiv_ = U_nopiv.cpu().numpy()

                    self.assertEqual(np.matmul(P_nopiv_, np.matmul(L_nopiv_, U_nopiv_)), a)

                    k = min(rows, columns)
                    self.assertEqual(nopiv, torch.arange(1, 1 + k, device=device, dtype=torch.int32).expand(a.shape[:-2] + (k, )))
                    if not singular:
                        # It is not guaranteed that LU factorization
                        # without pivoting is able to determine if a
                        # matrix is singular while LU factorization
                        # with pivoting is. Therefore, we require the
                        # equality of info-s only for non-singular
                        # matrices.
                        # NOTE: infor_ is reshaped because info_nopiv might have
                        # squashed batch dimensions for complex types on CUDA,
                        # see the TODOs above.
                        self.assertEqual(info_.reshape(info_nopiv.shape), info_nopiv)

            for ms, batch in itertools.product([3, 5, 7, (4, 2), (3, 4)], [(), (2,), (3,), (3, 5)]):
                run_subtest(ms, batch, device, pivot)
                run_subtest(ms, batch, device, pivot, singular=True)

                # Reproducer of a magma bug, see https://bitbucket.org/icl/magma/issues/13/getrf_batched-kernel-produces-nans-on
                a = torch.ones(batch + (ms if isinstance(ms, tuple) else (ms, ms)), dtype=torch.double, device=device)
                run_subtest(ms, batch, device, pivot, singular=True, a=a)

            # Info should be positive for rank deficient matrices
            a = torch.ones(5, 3, 3, device=device)
            self.assertGreater(a.lu(pivot=pivot, get_infos=True)[2][0], 0)

        run_test(device, True)

        if self.device_type == 'cpu':
            # Error checking, no pivoting variant on CPU
            with self.assertRaisesRegex(RuntimeError, 'lu without pivoting is not implemented on the CPU'):
                torch.lu(torch.empty(1, 2, 2), pivot=False)
        else:
            run_test(device, False)

    @skipCPUIfNoLapack
    @skipCUDAIfNoMagma
    @dtypes(torch.double)
    def test_lu_unpack(self, device, dtype):
        def run_test(pivot):
            for shape in ((3, 3), (5, 3, 3), (7, 3, 5, 5), (7, 5, 3, 3, 3)):
                a = torch.randn(*shape, dtype=dtype, device=device)
                a_lu, p = torch.lu(a, pivot=pivot)
                p_ref, l_ref, u_ref = torch.lu_unpack(a_lu, p)
                self.assertEqual(p_ref.matmul(l_ref.matmul(u_ref)), a)

        run_test(True)

        if self.device_type == 'cuda':
            run_test(False)

    @onlyCPU
    @slowTest
    @dtypes(torch.double)
    def test_einsum(self, device: torch.device, dtype: torch.dtype) -> None:
        # test cases taken from https://gist.github.com/rockt/15ee013889d65342088e9260a377dc8f
        x = torch.randn(5, dtype=dtype, device=device)
        y = torch.randn(7, dtype=dtype, device=device)
        A = torch.randn(3, 5, dtype=dtype, device=device)
        B = torch.randn(2, 5, dtype=dtype, device=device)
        C = torch.randn(2, 3, 5, dtype=dtype, device=device)
        D = torch.randn(2, 5, 7, dtype=dtype, device=device)
        E = torch.randn(7, 9, dtype=dtype, device=device)
        F = torch.randn(2, 3, 5, 7, dtype=dtype, device=device)
        G = torch.randn(7, 11, 13, dtype=dtype, device=device)
        H = torch.randn(4, 4, dtype=dtype, device=device)
        I = torch.randn(3, 4, 4, dtype=dtype, device=device)
        l = torch.randn(5, 10, dtype=dtype, device=device)
        r = torch.randn(5, 20, dtype=dtype, device=device)
        w = torch.randn(30, 10, 20, dtype=dtype, device=device)
        test_list: List[Union[Tuple[str, torch.Tensor],
                        Tuple[str, torch.Tensor, torch.Tensor],
                        Tuple[str, torch.Tensor, torch.Tensor, torch.Tensor]]] = [
            # -- Vector
            ("i->", x),                 # sum
            ("i,i->", x, x),            # dot
            ("i,i->i", x, x),           # vector element-wise mul
            ("i,j->ij", x, y),          # outer
            # -- Matrix
            ("ij->ji", A),              # transpose
            ("ij->j", A),               # row sum
            ("ij->i", A),               # col sum
            ("ij,ij->ij", A, A),        # matrix element-wise mul
            ("ij,j->i", A, x),          # matrix vector multiplication
            ("ij,kj->ik", A, B),        # matmul
            ("ij,ab->ijab", A, E),      # matrix outer product
            # -- Tensor
            ("aij,ajk->aik", C, D),     # batch matmul
            ("ijk,jk->i", C, A),        # tensor matrix contraction
            ("aij,jk->aik", D, E),      # tensor matrix contraction
            ("abcd,dfg->abcfg", F, G),  # tensor tensor contraction
            ("ijk,jk->ik", C, A),       # tensor matrix contraction with double indices
            ("ijk,jk->ij", C, A),       # tensor matrix contraction with double indices
            ("ijk,ik->j", C, B),        # non contiguous
            ("ijk,ik->jk", C, B),       # non contiguous with double indices
            # -- Diagonal
            ("ii", H),                 # trace
            ("ii->i", H),              # diagonal
            # -- Ellipsis
            ("i...->...", H),
            ("ki,...k->i...", A.t(), B),
            ("k...,jk", A.t(), B),
            ("...ii->...i", I),       # batch diagonal
            # -- Other
            ("bn,anm,bm->ba", l, w, r),  # as torch.bilinear
            ("... ii->...i  ", I),       # batch diagonal with spaces
        ]
        for test in test_list:
            actual = torch.einsum(test[0], test[1:])
            expected = np.einsum(test[0], *[t.numpy() for t in test[1:]])
            self.assertEqual(expected.shape, actual.shape, msg=test[0])
            self.assertEqual(expected, actual, msg=test[0])
            # test vararg
            actual2 = torch.einsum(test[0], *test[1:])
            self.assertEqual(expected.shape, actual2.shape, msg=test[0])
            self.assertEqual(expected, actual2, msg=test[0])

            def do_einsum(*args):
                return torch.einsum(test[0], args)
            # FIXME: following test cases fail gradcheck
            if test[0] not in {"i,i->", "i,i->i", "ij,ij->ij"}:
                gradcheck_inps = tuple(t.detach().requires_grad_() for t in test[1:])
                self.assertTrue(torch.autograd.gradcheck(do_einsum, gradcheck_inps))
            self.assertTrue(A._version == 0)  # check that we do not use inplace ops

    @skipCUDAIfNoMagma
    @skipCPUIfNoLapack
    @dtypes(torch.double)
    def test_lobpcg_basic(self, device, dtype):
        self._test_lobpcg_method(device, dtype, 'basic')

    @skipCUDAIfNoMagma
    @skipCPUIfNoLapack
    @dtypes(torch.double)
    def test_lobpcg_ortho(self, device, dtype):
        self._test_lobpcg_method(device, dtype, 'ortho')

    def _test_lobpcg_method(self, device, dtype, method):
        from torch.testing._internal.common_utils import random_symmetric_pd_matrix, random_sparse_pd_matrix
        from torch._linalg_utils import matmul, qform
        from torch._lobpcg import lobpcg

        def test_tracker(worker):
            k = worker.iparams['k']
            nc = worker.ivars['converged_count']
            if k <= nc:
                tol = worker.fparams['tol']
                rerr = worker.tvars['rerr']
                X = worker.X
                E = worker.E
                B = worker.B
                A = worker.A
                dtype = X.dtype
                device = X.device

                # Check convergence
                self.assertLessEqual(rerr[:k].max(), tol)

                # Check B-orthogonality
                I = torch.eye(k, k, dtype=dtype, device=device)
                self.assertEqual(qform(B, X[:, :k]), I)

                # Check block equation
                self.assertEqual(qform(A, X[:, :k]) / E[:k], I, atol=0.2, rtol=0)

        orig_lobpcg = lobpcg

        def lobpcg(*args, **kwargs):
            kwargs['tracker'] = test_tracker
            kwargs['niter'] = 1000
            kwargs['method'] = method
            kwargs['tol'] = 1e-8
            return orig_lobpcg(*args, **kwargs)
        prec = 5e-4

        # check dense input
        mm = torch.matmul
        for batches in [(), (2,), (2, 3)]:
            for m, n, k in [
                    (9, 3, 1),
                    (9, 3, 2),
                    (9, 2, 2),
                    (100, 15, 5),
            ]:
                # skip tests that are known to fail with the basic
                # LOBPCG method due to calling cholesky on singular
                # input
                if method == 'basic' and (m, n, k) in [(9, 2, 2), (100, 15, 5)]:
                    continue
                A = random_symmetric_pd_matrix(m, *batches, device=device, dtype=dtype)
                B = random_symmetric_pd_matrix(m, *batches, device=device, dtype=dtype)

                # classical eigenvalue problem, smallest eigenvalues
                E, V = lobpcg(A, k=k, n=n, largest=False)
                self.assertEqual(E.shape, batches + (k,))
                self.assertEqual(V.shape, batches + (m, k))
                self.assertEqual(matmul(A, V), mm(V, E.diag_embed()), atol=prec, rtol=0)
                e = torch.symeig(A)[0]
                e_smallest = e[..., :k]
                self.assertEqual(E, e_smallest)

                # classical eigenvalue problem, largest eigenvalues
                E, V = lobpcg(A, k=k, n=n, largest=True)
                e_largest, _ = torch.sort(e[..., -k:], descending=True)
                self.assertEqual(E, e_largest, atol=prec, rtol=0)
                self.assertEqual(matmul(A, V), mm(V, E.diag_embed()), atol=prec, rtol=0)

                # generalized eigenvalue problem, smallest eigenvalues
                E, V = lobpcg(A, B=B, k=k, n=n, largest=False)
                self.assertEqual(matmul(A, V), mm(matmul(B, V), E.diag_embed()), atol=prec, rtol=0)

                # generalized eigenvalue problem, largest eigenvalues
                E, V = lobpcg(A, B=B, k=k, n=n, largest=True)
                self.assertEqual(matmul(A, V) / E.max(), mm(matmul(B, V), (E / E.max()).diag_embed()),
                                 atol=prec, rtol=0)

        # check sparse input
        for m, n, k, density in [
                (5, 1, 1, 0.8),
                (9, 3, 2, 0.5),
                (100, 1, 1, 0.1),
                (1000, 7, 3, 0.01),
        ]:
            # skip tests that are known to fail with the basic LOBCG
            # method due to insufficient accuracy
            if method == 'basic' and (m, n, k, density) in [(1000, 7, 3, 0.01)]:
                continue
            A = random_sparse_pd_matrix(m, density=density, device=device, dtype=dtype)
            B = random_sparse_pd_matrix(m, density=density, device=device, dtype=dtype)
            A_eigenvalues = torch.arange(1, m + 1, dtype=dtype) / m
            e_smallest = A_eigenvalues[..., :k]
            e_largest, _ = torch.sort(A_eigenvalues[..., -k:], descending=True)

            # classical eigenvalue problem, smallest eigenvalues
            E, V = lobpcg(A, k=k, n=n, largest=False)
            self.assertEqual(E, e_smallest)
            self.assertEqual(matmul(A, V), mm(V, E.diag_embed()), atol=prec, rtol=0)

            # classical eigenvalue problem, largest eigenvalues
            E, V = lobpcg(A, k=k, n=n, largest=True)
            self.assertEqual(matmul(A, V), mm(V, E.diag_embed()), atol=prec, rtol=0)
            self.assertEqual(E, e_largest)

            # generalized eigenvalue problem, smallest eigenvalues
            E, V = lobpcg(A, B=B, k=k, n=n, largest=False)
            self.assertEqual(matmul(A, V), matmul(B, mm(V, E.diag_embed())), atol=prec, rtol=0)

            # generalized eigenvalue problem, largest eigenvalues
            E, V = lobpcg(A, B=B, k=k, n=n, largest=True)
            self.assertEqual(matmul(A, V) / E.max(), mm(matmul(B, V), (E / E.max()).diag_embed()),
                             atol=prec, rtol=0)

    @skipCPUIfNoLapack
    @onlyCPU
    @dtypes(torch.double)
    def test_lobpcg_torchscript(self, device, dtype):
        from torch.testing._internal.common_utils import random_sparse_pd_matrix
        from torch._linalg_utils import matmul as mm

        lobpcg = torch.jit.script(torch.lobpcg)

        m = 500
        k = 5
        A1 = random_sparse_pd_matrix(m, density=2.0 / m, device=device, dtype=dtype)
        X1 = torch.randn((m, k), dtype=dtype, device=device)
        E1, V1 = lobpcg(A1, X=X1)
        eq_err = torch.norm((mm(A1, V1) - V1 * E1), 2) / E1.max()
        self.assertLess(eq_err, 1e-6)

    @unittest.skipIf(not TEST_SCIPY or (TEST_SCIPY and scipy.__version__ < '1.4.1'), "Scipy not found or older than 1.4.1")
    @skipCPUIfNoLapack
    @onlyCPU
    @dtypes(torch.double)
    def test_lobpcg_scipy(self, device, dtype):
        """Compare torch and scipy.sparse.linalg implementations of lobpcg
        """
        import time
        import scipy
        from torch.testing._internal.common_utils import random_sparse_pd_matrix
        from torch._linalg_utils import matmul as mm
        from scipy.sparse.linalg import lobpcg as scipy_lobpcg
        import scipy.sparse

        def toscipy(A):
            if A.layout == torch.sparse_coo:
                values = A.coalesce().values().cpu().numpy().copy()
                indices = A.coalesce().indices().cpu().numpy().copy()
                return scipy.sparse.coo_matrix((values, (indices[0], indices[1])), A.shape)
            return A.cpu().numpy().copy()

        niter = 1000
        repeat = 10
        m = 500   # size of the square matrix
        k = 7     # the number of requested eigenpairs
        A1 = random_sparse_pd_matrix(m, density=2.0 / m, device=device, dtype=dtype)
        B1 = random_sparse_pd_matrix(m, density=2.0 / m, device=device, dtype=dtype)
        X1 = torch.randn((m, k), dtype=dtype, device=device)

        A2 = toscipy(A1)
        B2 = toscipy(B1)
        X2 = toscipy(X1)

        lambdas1 = []

        def tracker(worker):
            lambdas1.append(worker.E[:])

        tol = 1e-8
        # tol for scipy lobpcg will be choosed so that the number of
        # iterations will be equal or very close to pytorch lobpcg
        # (that is around 170-180)

        # Standard eigenvalue problem
        E1, V1 = torch.lobpcg(A1, X=X1, niter=niter, largest=True, tracker=tracker, tol=tol)
        E2, V2, lambdas2 = scipy_lobpcg(A2, X2, maxiter=niter, largest=True, retLambdaHistory=True, tol=1.1 * tol)
        iters1 = len(lambdas1)
        iters2 = len(lambdas2)
        self.assertLess(abs(iters1 - iters2), 0.05 * max(iters1, iters2))

        E2a, V2a = scipy_lobpcg(A2, X2, maxiter=niter, largest=False)

        eq_err = torch.norm((mm(A1, V1) - V1 * E1), 2) / E1.max()
        eq_err_scipy = (abs(A2.dot(V2) - V2 * E2)**2).sum() ** 0.5 / E2.max()
        self.assertLess(eq_err, 1e-6)        # std
        self.assertLess(eq_err_scipy, 1e-6)  # std

        self.assertEqual(E1, torch.from_numpy(E2.copy()))

        # Generalized eigenvalue problem
        lambdas1 = []

        def tracker(worker):
            lambdas1.append(worker.E[:])

        E1, V1 = torch.lobpcg(A1, B=B1, X=X1, niter=niter, largest=True, tracker=tracker, tol=tol)
        E2, V2, lambdas2 = scipy_lobpcg(A2, X2, B=B2, maxiter=niter, largest=True, retLambdaHistory=True, tol=39 * tol)
        E2a, V2a = scipy_lobpcg(A2, X2, B=B2, maxiter=niter, largest=False)
        iters1 = len(lambdas1)
        iters2 = len(lambdas2)
        self.assertLess(abs(iters1 - iters2), 0.05 * max(iters1, iters2))

        eq_err = torch.norm((mm(A1, V1) - mm(B1, V1) * E1), 2) / E1.max()
        eq_err_scipy = (abs(A2.dot(V2) - B2.dot(V2) * E2)**2).sum() ** 0.5 / E2.max()
        self.assertLess(eq_err, 1e-6)        # general
        self.assertLess(eq_err_scipy, 1e-6)  # general

        self.assertEqual(E1, torch.from_numpy(E2.copy()))

        # Timings
        elapsed_ortho = 0
        elapsed_ortho_general = 0
        elapsed_scipy = 0
        elapsed_general_scipy = 0
        for i in range(repeat):
            start = time.time()
            torch.lobpcg(A1, X=X1, niter=niter, method='ortho', tol=tol)
            end = time.time()
            elapsed_ortho += end - start

            start = time.time()
            torch.lobpcg(A1, X=X1, B=B1, niter=niter, method='ortho', tol=tol)
            end = time.time()
            elapsed_ortho_general += end - start

            start = time.time()
            scipy_lobpcg(A2, X2, maxiter=niter, tol=1.1 * tol)
            end = time.time()
            elapsed_scipy += end - start

            start = time.time()
            scipy_lobpcg(A2, X2, B=B2, maxiter=niter, tol=39 * tol)
            end = time.time()
            elapsed_general_scipy += end - start

        elapsed_ortho_ms = 1000.0 * elapsed_ortho / repeat
        elapsed_ortho_general_ms = 1000.0 * elapsed_ortho_general / repeat
        elapsed_scipy_ms = 1000.0 * elapsed_scipy / repeat
        elapsed_general_scipy_ms = 1000.0 * elapsed_general_scipy / repeat

        print('''
CPU timings: torch.lobpcg vs scipy.sparse.linalg.lobpcg
-------------------------------------------------------
              | standard    | generalized | method
torch.lobpcg  | {:10.2f}  | {:10.2f}  | ortho
scipy_lobpcg  | {:10.2f}  | {:10.2f}  | N/A
-(input size: {:4}, eigenpairs:{:2}, units: ms per call)-
        '''.format(elapsed_ortho_ms, elapsed_ortho_general_ms,
                   elapsed_scipy_ms, elapsed_general_scipy_ms,
                   m, k))

        # Handling of very small tolerence
        tol = 1e-100

        lambdas1 = []

        def tracker(worker):
            lambdas1.append(worker.E[:])

        E1, V1 = torch.lobpcg(A1, X=X1, niter=niter, largest=True, tracker=tracker, tol=tol)
        iters1 = len(lambdas1)
        eq_err = torch.norm((mm(A1, V1) - V1 * E1), 2) / E1.max()

        try:
            E2, V2, lambdas2 = scipy_lobpcg(A2, X2, maxiter=niter, largest=True, retLambdaHistory=True, tol=tol)
            iters2 = len(lambdas2)
            eq_err_scipy = (abs(A2.dot(V2) - V2 * E2)**2).sum() ** 0.5 / E2.max()
        except Exception as msg:
            print('Calling scipy_lobpcg failed [standard]:', msg)
            iters2 = -1
            eq_err_scipy = -1

        lambdas1 = []

        def tracker(worker):
            lambdas1.append(worker.E[:])

        E1, V1 = torch.lobpcg(A1, X=X1, B=B1, niter=niter, largest=True, tracker=tracker, tol=tol)
        iters1_general = len(lambdas1)
        eq_err_general = torch.norm((mm(A1, V1) - mm(B1, V1) * E1), 2) / E1.max()

        try:
            E2, V2, lambdas2 = scipy_lobpcg(A2, X2, B=B2, maxiter=niter, largest=True, retLambdaHistory=True, tol=tol)
            iters2_general = len(lambdas2)
            eq_err_general_scipy = (abs(A2.dot(V2) - B2.dot(V2) * E2)**2).sum() ** 0.5 / E2.max()
        except Exception as msg:
            print('Calling scipy_lobpcg failed [generalized]:', msg)
            iters2_general = -1
            eq_err_general_scipy = -1

        print('''\
Handling of small tol={:6.0e}: torch.lobpcg vs scipy.sparse.linalg.lobpcg
----------------------------------------------------------------------------
              | standard    | generalized |  niter | method
torch.lobpcg  | {:10.2e}  | {:10.2e}  | {:6} | ortho
scipy_lobpcg  | {:10.2e}  | {:10.2e}  | {:6} | N/A
---(input size: {:4}, eigenpairs:{:2}, units: relative error, maxiter={:4})---
'''.format(tol, eq_err, eq_err_general, iters1, eq_err_scipy, eq_err_general_scipy, iters2, m, k, niter))

    def _test_addmm_addmv(self, f, t, m, v, *, alpha=None, beta=None, transpose_out=False):
        dtype = t.dtype
        numpy_dtype = dtype
        if dtype in {torch.bfloat16}:
            numpy_dtype = torch.float
        if dtype.is_complex:
            alpha = 0.9 + 0.3j if alpha is None else alpha
            beta = 0.5 + 0.6j if beta is None else beta
        else:
            alpha = 1.2 if alpha is None else alpha
            beta = 0.8 if beta is None else beta
        res1 = f(t, m, v, alpha=alpha, beta=beta)
        res2 = torch.full_like(res1, math.nan)
        if transpose_out:
            res2 = res2.t().clone(memory_format=torch.contiguous_format).t()
        f(t, m, v, alpha=alpha, beta=beta, out=res2)
        res3 = alpha * (m.to(numpy_dtype).cpu().numpy() @ v.to(numpy_dtype).cpu().numpy())
        if beta != 0:
            res3 += (beta * t).to(numpy_dtype).cpu().numpy()
        res3 = torch.from_numpy(res3).to(dtype)
        self.assertEqual(res1, res2)
        self.assertEqual(res1, res3)

    @precisionOverride({torch.bfloat16: 1e-0, torch.half: 5e-4, torch.float: 1e-4, torch.double: 1e-8,
                        torch.cfloat: 1e-4, torch.cdouble: 1e-8})
    @dtypesIfCUDA(*torch.testing.get_all_complex_dtypes(),
                  *([torch.float32, torch.float64, torch.bfloat16]
                    if TEST_WITH_ROCM else torch.testing.get_all_fp_dtypes(include_bfloat16=AMPERE_OR_ROCM)))
    @dtypes(torch.bfloat16, torch.float, torch.double, torch.cfloat, torch.cdouble)
    def test_addmv(self, device, dtype):
        # have to use torch.randn(...).to(bfloat16) instead of
        # torch.randn(..., dtype=bfloat16). randn does not support
        # bfloat16 yet.
        ts = [
            torch.randn(10, device=device).to(dtype),
            torch.randn(1, device=device).to(dtype).expand(10),
        ]
        vs = [
            torch.randn(100, device=device).to(dtype),
            torch.ones(1, device=device).to(dtype).expand(100),  # to reduce errors for low precision
        ]
        ms = [
            # 0d
            torch.ones((), device=device).to(dtype).expand(10, 100),  # to reduce errors for low precision
            # 1d
            torch.randn((1, 100), device=device).to(dtype).expand(10, 100),
            # this initialization reduces errors for low precision for broadcasted matrices
            # by making sure that intermediate and result values are exactly representable
            # in low precision type
            torch.randint(3, (10, 1), dtype=torch.float, device=device).to(dtype).expand(10, 100),
            # 2d
            torch.randn((10, 100), device=device).to(dtype),
            torch.randn((100, 10), device=device).to(dtype).t(),
        ]
        for m, v, t in itertools.product(ms, vs, ts):
            self._test_addmm_addmv(torch.addmv, t, m, v)
        # Test beta=0, t=nan
        t = torch.full((10,), math.nan, device=device).to(dtype)
        for m, v in itertools.product(ms, vs):
            self._test_addmm_addmv(torch.addmv, t, m, v, beta=0)

    @dtypesIfCUDA(*([torch.half, torch.float, torch.double]
                    + ([torch.bfloat16] if TEST_WITH_ROCM else [])))
    @dtypes(torch.float, torch.double)
    def test_addmv_rowmajor_colmajor_incx_incy_lda(self, device, dtype):
        # tests (o, s)*(s).  o is output size, s is summed size.
        o = 5
        s = 3
        a_data = torch.arange(1, o * s + 1, device=device, dtype=dtype).view(o, s)
        x_data = torch.arange(1, s + 1, 1, device=device, dtype=dtype)
        y_data = torch.ones(o, device=device, dtype=dtype)
        control = torch.tensor([15., 33., 51., 69., 87.], device=device, dtype=dtype)

        def _test(row_major, incx, incy, lda_tail):
            if row_major:
                a_storage = torch.full((o, s + lda_tail), float('nan'), device=device, dtype=dtype)
            else:
                a_storage = torch.full((s, o + lda_tail), float('nan'), device=device, dtype=dtype).permute(1, 0)
            a = a_storage[:o, :s].copy_(a_data)

            x_storage = torch.full((s, incx), float('nan'), device=device, dtype=dtype)
            x = x_storage[:, 0].copy_(x_data)

            y_storage = torch.full((o, incy), float('nan'), device=device, dtype=dtype)
            y = y_storage[:, 0].copy_(y_data)

            self._test_addmm_addmv(torch.addmv, y, a, x)

        for row_major, incx, incy, lda_tail in itertools.product((False, True), (1, 2), (1, 2), (0, 1)):
            _test(row_major, incx, incy, lda_tail)

    @precisionOverride({torch.double: 1e-8, torch.float: 1e-4, torch.bfloat16: 0.6,
                        torch.half: 1e-1, torch.cfloat: 1e-4, torch.cdouble: 1e-8})
    @dtypesIfCUDA(*torch.testing.get_all_complex_dtypes(), *torch.testing.get_all_fp_dtypes(include_bfloat16=AMPERE_OR_ROCM))
    @dtypes(*torch.testing.get_all_complex_dtypes(), *torch.testing.get_all_fp_dtypes())
    @tf32_on_and_off(0.05)
    def test_addmm(self, device, dtype):
        M = torch.randn(10, 25, device=device).to(dtype)
        m1 = torch.randn(10, 50, device=device).to(dtype)
        m2 = torch.randn(50, 25, device=device).to(dtype)
        self._test_addmm_addmv(torch.addmm, M, m1, m2)

        # Test 0-strided
        M = torch.randn(10, 1, device=device).to(dtype).expand(10, 25)
        m1 = torch.randn(10, 1, device=device).to(dtype).expand(10, 50)
        m2 = torch.randn(50, 25, device=device).to(dtype)
        self._test_addmm_addmv(torch.addmm, M, m1, m2)

        # Test beta=0, M=nan
        M = torch.full((10, 25), math.nan, device=device).to(dtype)
        m1 = torch.randn(10, 50, device=device).to(dtype)
        m2 = torch.randn(50, 25, device=device).to(dtype)
        self._test_addmm_addmv(torch.addmm, M, m1, m2, beta=0)

        # Test transpose
        for t1, t2, t3, t4 in itertools.product([True, False], repeat=4):
            def maybe_transpose(cond, m):
                if not cond:
                    return m
                return m.t().clone(memory_format=torch.contiguous_format).t()

            M = maybe_transpose(t1, torch.randn(10, 25, device=device).to(dtype))
            m1 = maybe_transpose(t2, torch.randn(10, 50, device=device).to(dtype))
            m2 = maybe_transpose(t3, torch.randn(50, 25, device=device).to(dtype))
            self._test_addmm_addmv(torch.addmm, M, m1, m2, transpose_out=t4)

    @dtypes(torch.float, torch.double)
    @dtypesIfCUDA(*([torch.float, torch.double] +
                    ([] if TEST_WITH_ROCM else torch.testing.get_all_complex_dtypes())))
    @tf32_on_and_off(0.005)
    def test_addmm_sizes(self, device, dtype):
        for m in [0, 1, 25]:
            for n in [0, 1, 10]:
                for k in [0, 1, 8]:
                    M = torch.randn(n, m, device=device).to(dtype)
                    m1 = torch.randn(n, k, device=device).to(dtype)
                    m2 = torch.randn(k, m, device=device).to(dtype)
                    self._test_addmm_addmv(torch.addmm, M, m1, m2)

    @unittest.skipIf(IS_FBCODE and IS_REMOTE_GPU, "cublas runtime error")
    @onlyCUDA
    def test_matmul_45724(self, device):
        # https://github.com/pytorch/pytorch/issues/45724
        a = torch.rand(65537, 22, 64, device=device, dtype=torch.half)
        b = torch.rand(65537, 64, 22, device=device, dtype=torch.half)
        c = torch.full((65537, 22, 22), math.nan, dtype=torch.half, device=device)
        cpu_result = torch.matmul(a.cpu().float(), b.cpu().float()).cuda().half()
        torch.matmul(a, b, out=c)
        self.assertEqual(c, cpu_result)

    @slowTest
    @onlyOnCPUAndCUDA
    @dtypes(torch.float32, torch.float64, torch.bfloat16, torch.int32, torch.int64, torch.cfloat, torch.cdouble)
    @dtypesIfCUDA(torch.float32, torch.float64, torch.cfloat, torch.cdouble)
    @tf32_on_and_off(0.01)
    def test_mm(self, device, dtype):
        def _test_mm(n, m, p, dtype, genf):
            # helper function
            def matrixmultiply(mat1, mat2):
                n = mat1.size(0)
                m = mat1.size(1)
                p = mat2.size(1)
                res = torch.zeros(n, p, dtype=dtype, device=device)
                for i, j in iter_indices(res):
                    res[i, j] = sum(mat1[i, k] * mat2[k, j] for k in range(m))
                return res

            # contiguous case
            mat1 = genf(n, m)
            mat2 = genf(m, p)
            res = torch.mm(mat1, mat2)

            res2 = matrixmultiply(mat1, mat2)
            self.assertEqual(res, res2)

            # non contiguous case 1
            mat1 = genf(n, m)
            mat2 = genf(p, m).t()
            res = torch.mm(mat1, mat2)

            res2 = matrixmultiply(mat1, mat2)
            self.assertEqual(res, res2)

            # non contiguous case 2
            mat1 = genf(m, n).t()
            mat2 = genf(m, p)
            res = torch.mm(mat1, mat2)

            res2 = matrixmultiply(mat1, mat2)
            self.assertEqual(res, res2)

            # non contiguous case 3
            mat1 = genf(m, n).t()
            mat2 = genf(p, m).t()
            res = torch.mm(mat1, mat2)

            res2 = matrixmultiply(mat1, mat2)
            self.assertEqual(res, res2)

            # test with zero stride
            mat1 = genf(n, m)
            mat2 = genf(m, 1).expand(m, p)
            res = torch.mm(mat1, mat2)

            res2 = matrixmultiply(mat1, mat2)
            self.assertEqual(res, res2)

            # explicitly exercise the _out variant in torch.mm().
            # contiguous case
            mat1 = genf(n, m)
            mat2 = genf(m, p)
            res = genf(n, p)
            torch.mm(mat1, mat2, out=res)

            res2 = matrixmultiply(mat1, mat2)
            self.assertEqual(res, res2)

            # explicitly exercise the _out variant in torch.mm().
            # non contiguous case 3
            mat1 = genf(m, n).t()
            mat2 = genf(p, m).t()
            res = genf(n, p)
            torch.mm(mat1, mat2, out=res)

            res2 = matrixmultiply(mat1, mat2)
            self.assertEqual(res, res2)

        def genf_int(x, y):
            return torch.randint(0, 100, (x, y), dtype=dtype, device=device)

        def genf_bfloat(x, y):
            return torch.randn(x, y, dtype=torch.float32, device=device).to(dtype)

        def genf_float(x, y):
            return torch.randn(x, y, dtype=dtype, device=device)

        for (n, m, p) in [(20, 10, 5), (15, 5, 10), (5, 18, 10)]:
            if (dtype == torch.int32) or (dtype == torch.int64):
                genf = genf_int
            elif (dtype == torch.bfloat16):
                genf = genf_bfloat
            else:
                genf = genf_float

            _test_mm(n, m, p, dtype, genf)

    @onlyOnCPUAndCUDA
    @dtypes(torch.float32, torch.float64)
    def test_strided_mm_bmm(self, device, dtype):
        # Tests strided view case with stride smaller than corresponding dimension size
        x = torch.tensor([[1., 2., 3.], [4., 5., 6.]], dtype=dtype, device=device)
        new_shape = [2, 2, 2]
        new_stride = [3, 1, 1]
        sx = torch.as_strided(x, size=new_shape, stride=new_stride)

        torch_fn = lambda x: torch.bmm(x, x)  # noqa: E731
        np_fn = lambda x: np.matmul(x, x)  # noqa: E731
        self.compare_with_numpy(torch_fn, np_fn, sx)

        torch_fn = lambda x: torch.mm(x, x)  # noqa: E731
        self.compare_with_numpy(torch_fn, np_fn, sx[0])

    @precisionOverride({torch.half: 0.005, torch.bfloat16: 0.05})
    @skipCUDAIf(torch.version.cuda == "10.1", "flaky on CUDA 10.1")
    @onlyOnCPUAndCUDA
    @dtypes(*torch.testing.get_all_fp_dtypes(), *torch.testing.get_all_complex_dtypes())
    @tf32_on_and_off(0.05)
    def test_bmm(self, device, dtype):
        num_batches = 10
        M, N, O = 23, 8, 12
        numpy_dtype = dtype if dtype != torch.bfloat16 else torch.float32

        if self.device_type == 'cpu':
            is_supported = True
        elif self.device_type == 'cuda':
            is_supported = True if dtype != torch.bfloat16 else AMPERE_OR_ROCM

        if not is_supported:
            b1 = torch.randn(num_batches, M, N, device=device).to(dtype)
            b2 = torch.randn(num_batches, N, O, device=device).to(dtype)
            self.assertRaisesRegex(RuntimeError, "type|Type|not implemented|Ampere", lambda: torch.bmm(b1, b2))
            return

        def invert_perm(p):
            d = {x: i for i, x in enumerate(p)}
            return (d[0], d[1], d[2])

        def generate_inputs():
            for perm1, perm2 in itertools.product(itertools.permutations((0, 1, 2)), repeat=2):
                b1 = make_tensor((num_batches, M, N), device, dtype, low=-1, high=1)
                b2 = make_tensor((num_batches, N, O), device, dtype, low=-1, high=1)
                b1 = b1.permute(perm1).contiguous().permute(invert_perm(perm1))
                b2 = b2.permute(perm2).contiguous().permute(invert_perm(perm2))
                yield b1, b2
            for b1, b2, b3, b4, b5, b6 in itertools.product((True, False), repeat=6):
                shape1 = (num_batches if b1 else 1, M if b2 else 1, N if b3 else 1)
                shape2 = (num_batches if b4 else 1, N if b5 else 1, O if b6 else 1)
                b1 = make_tensor(shape1, device, dtype, low=-1, high=1).expand(num_batches, M, N)
                b2 = make_tensor(shape2, device, dtype, low=-1, high=1).expand(num_batches, N, O)
                yield b1, b2

        for (b1, b2), perm3 in itertools.product(generate_inputs(), itertools.permutations((0, 1, 2))):
            res1 = torch.bmm(b1, b2)
            res2 = torch.full((num_batches, M, O), math.nan, dtype=dtype, device=device) \
                .permute(perm3).contiguous().permute(invert_perm(perm3))
            torch.bmm(b1, b2, out=res2)
            expect = torch.from_numpy(
                b1.to(numpy_dtype).cpu().numpy() @ b2.to(numpy_dtype).cpu().numpy()).to(device=device, dtype=dtype)
            self.assertEqual(expect, res1)
            self.assertEqual(expect, res2)

            if self.device_type == 'cuda':
                # check that mixed arguments are rejected
                self.assertRaises(RuntimeError, lambda: torch.bmm(b1, b2.cpu()))
                self.assertRaises(RuntimeError, lambda: torch.bmm(b1.cpu(), b2))
                self.assertRaises(RuntimeError, lambda: torch.bmm(b1, b2, out=res2.cpu()))

    @unittest.skipIf(IS_FBCODE and IS_REMOTE_GPU, "cublas runtime error")
    @onlyCUDA
    @wrapDeterministicFlagAPITest
    def test_cublas_config_deterministic_error(self, device):
        test_cases = [
            # (function, (tensor sizes))
            ('mm', ((2, 2), (2, 2),)),
            ('mv', ((2, 2), (2,),)),
            ('bmm', ((1, 2, 2), (1, 2, 2),))]

        test_configs = [
            # (CuBLAS workspace config, is deterministic)
            ('garbage', False),
            (None, False),
            (':4096:8', True),
            (':16:8', True)]

        cublas_var_name = 'CUBLAS_WORKSPACE_CONFIG'
        is_cuda10_2_or_higher = (
            (torch.version.cuda is not None)
            and ([int(x) for x in torch.version.cuda.split(".")] >= [10, 2]))

        def test_case_info(fn_name, config):
            return f'function "{fn_name}" with config "{"" if config is None else config}"'

        # Create processes to test each combination of test cases and config settings
        processes = []
        for fn_name, arg_sizes in test_cases:
            for config, is_config_deterministic in test_configs:
                env = os.environ.copy()
                if config is None:
                    if env.get(cublas_var_name) is not None:
                        del env[cublas_var_name]
                else:
                    env[cublas_var_name] = config
                should_throw_error = is_cuda10_2_or_higher and not is_config_deterministic
                script = f"""
import torch
torch.set_deterministic(True)
fn = torch.{fn_name}
arg_sizes = {arg_sizes}
device = '{device}'
should_throw_error = {should_throw_error}
args = []
for arg_size in arg_sizes:
    args.append(torch.randn(*arg_size, device=device))
try:
    fn(*args)
except RuntimeError as e:
    if not should_throw_error:
        raise RuntimeError('Did not expect any error to be raised')
    elif 'Deterministic behavior was enabled with either' not in str(e):
        raise RuntimeError('Expected a CuBLAS nondeterministic error, but got a different error')
else:
    if should_throw_error:
        raise RuntimeError('Expected a CuBLAS nondeterministic error, but it was not raised')

"""
                try:
                    subprocess.check_output(
                        [sys.executable, '-c', script],
                        stderr=subprocess.STDOUT,
                        # On Windows, opening the subprocess with the default CWD makes `import torch`
                        # fail, so just set CWD to this script's directory
                        cwd=os.path.dirname(os.path.realpath(__file__)),
                        env=env)
                except subprocess.CalledProcessError as e:
                    self.fail(msg=(
                        f'Subprocess exception while attempting to run {test_case_info(fn_name, config)}:\n'
                        + e.output.decode("utf-8")))

    def _test_addbmm_baddbmm(self, func, b1, b2, ref, out_tensor):
        getattr(out_tensor, func + "_")(b1, b2)
        self.assertEqual(out_tensor, ref)
        res3 = out_tensor.clone()

        with self.maybeWarnsRegex(
                UserWarning, f"This overload of {func}_ is deprecated"):
            getattr(out_tensor, func + "_")(1, b1, b2)
        self.assertEqual(out_tensor, ref * 2),
        getattr(res3, func + "_")(b1, b2, beta=1)
        self.assertEqual(out_tensor, res3)

        with self.maybeWarnsRegex(
                UserWarning, f"This overload of {func}_ is deprecated"):
            getattr(out_tensor, func + "_")(1., .5, b1, b2)
        self.assertEqual(out_tensor, ref * 2.5)
        getattr(res3, func + "_")(b1, b2, beta=1., alpha=.5)
        self.assertEqual(out_tensor, res3)

        with self.maybeWarnsRegex(
                UserWarning, f"This overload of {func} is deprecated"):
            self.assertEqual(out_tensor, getattr(torch, func)(1, out_tensor, 0, b1, b2))

        res4 = getattr(torch, func)(out_tensor, b1, b2, beta=1, alpha=.5)
        self.assertEqual(res4, ref * 3),

        nan = torch.full_like(out_tensor, math.nan)
        res5 = getattr(torch, func)(nan, b1, b2, beta=0, alpha=1)
        self.assertEqual(res5, ref)

        if b1.is_complex():
            res6 = getattr(torch, func)(out_tensor, b1, b2, beta=.1j, alpha=.5j)
            self.assertEqual(res6, out_tensor * .1j + .5j * ref)
        else:
            res6 = getattr(torch, func)(out_tensor, b1, b2, beta=.1, alpha=.5)
            self.assertEqual(res6, out_tensor * .1 + .5 * ref)

        res7 = torch.full_like(out_tensor, math.nan)
        getattr(torch, func)(nan, b1, b2, beta=0, out=res7)
        self.assertEqual(res7, ref)

    @precisionOverride({torch.half: 0.05, torch.bfloat16: 0.05})
    @onlyOnCPUAndCUDA
    @dtypes(*torch.testing.get_all_fp_dtypes(), *torch.testing.get_all_complex_dtypes())
    @tf32_on_and_off(0.05)
    def test_addbmm(self, device, dtype):
        num_batches = 2
        M, N, O = 2, 3, 4

        if self.device_type == 'cpu':
            is_supported = True
            if dtype == torch.bfloat16:
                self.precision = 1  # 43 vs 43.75
        else:
            is_supported = (dtype != torch.bfloat16 or AMPERE_OR_ROCM)

        if not is_supported:
            b1 = make_tensor((num_batches, M, N), device, dtype, low=-1, high=1)
            b2 = make_tensor((num_batches, N, O), device, dtype, low=-1, high=1)
            t = make_tensor((M, O), device, dtype, low=-1, high=1)
            self.assertRaisesRegex(RuntimeError, "type|Type|not implemented|Ampere", lambda: torch.addbmm(t, b1, b2))
            return

        def invert_perm(p):
            d = {x: i for i, x in enumerate(p)}
            return (d[0], d[1], d[2])

        def generate_tensor():
            numpy_dtype = dtype if dtype != torch.bfloat16 else torch.float32
            # transposed tensors
            for perm1, perm2 in itertools.product(itertools.permutations((0, 1, 2)), repeat=2):
                for perm3 in itertools.permutations((0, 1)):
                    b1 = make_tensor((num_batches, M, N), device, dtype, low=-1, high=1)
                    b2 = make_tensor((num_batches, N, O), device, dtype, low=-1, high=1)
                    b1 = b1.permute(perm1).contiguous().permute(invert_perm(perm1))
                    b2 = b2.permute(perm2).contiguous().permute(invert_perm(perm2))
                    ref = torch.from_numpy(
                        b1.to(numpy_dtype).cpu().numpy() @ b2.to(numpy_dtype).cpu().numpy()
                    ).to(device=device, dtype=dtype).sum(0)
                    out_tensor = torch.zeros_like(ref).permute(perm3).contiguous().permute(perm3)
                    yield b1, b2, ref, out_tensor
            # broadcasting tensors
            for s1, s2, s3, s4, s5, s6 in itertools.product((True, False), repeat=6):
                shape1 = (num_batches if s1 else 1, M if s2 else 1, N if s3 else 1)
                shape2 = (num_batches if s4 else 1, N if s5 else 1, O if s6 else 1)
                b1 = make_tensor(shape1, device, dtype, low=-1, high=1).expand(num_batches, M, N)
                b2 = make_tensor(shape2, device, dtype, low=-1, high=1).expand(num_batches, N, O)
                ref = torch.from_numpy(
                    b1.to(numpy_dtype).cpu().numpy() @ b2.to(numpy_dtype).cpu().numpy()
                ).to(device=device, dtype=dtype).sum(0)
                out_tensor = torch.zeros_like(ref)
                yield b1, b2, ref, out_tensor

        for b1, b2, ref, out_tensor in generate_tensor():
            self._test_addbmm_baddbmm("addbmm", b1, b2, ref, out_tensor)

    @precisionOverride({torch.half: 0.1, torch.bfloat16: 0.5})
    @onlyOnCPUAndCUDA
    @dtypes(*torch.testing.get_all_fp_dtypes(), *torch.testing.get_all_complex_dtypes())
    @tf32_on_and_off(0.05)
    def test_baddbmm(self, device, dtype):
        num_batches = 10
        M, N, O = 12, 8, 5

        if self.device_type == 'cpu':
            is_supported = True
        elif self.device_type == 'cuda':
            is_supported = True if dtype != torch.bfloat16 else AMPERE_OR_ROCM

        if not is_supported:
            b1 = make_tensor((num_batches, M, N), device, dtype, low=-1, high=1)
            b2 = make_tensor((num_batches, N, O), device, dtype, low=-1, high=1)
            t = make_tensor((num_batches, M, O), device, dtype, low=-1, high=1)
            self.assertRaisesRegex(RuntimeError, "type|Type|not implemented|Ampere", lambda: torch.baddbmm(t, b1, b2))
            return

        def invert_perm(p):
            d = {x: i for i, x in enumerate(p)}
            return (d[0], d[1], d[2])

        def generate_tensor():
            numpy_dtype = dtype if dtype != torch.bfloat16 else torch.float32
            # transposed tensors
            for perm1, perm2, perm3 in itertools.product(itertools.permutations((0, 1, 2)), repeat=3):
                b1 = make_tensor((num_batches, M, N), device, dtype, low=-1, high=1)
                b2 = make_tensor((num_batches, N, O), device, dtype, low=-1, high=1)
                b1 = b1.permute(perm1).contiguous().permute(invert_perm(perm1))
                b2 = b2.permute(perm2).contiguous().permute(invert_perm(perm2))
                ref = torch.from_numpy(
                    b1.to(numpy_dtype).cpu().numpy() @ b2.to(numpy_dtype).cpu().numpy()).to(device=device, dtype=dtype)
                out_tensor = torch.zeros_like(ref)
                out_tensor = out_tensor.permute(perm3).contiguous().permute(invert_perm(perm3))
                yield b1, b2, ref, out_tensor
            # broadcasting tensors
            for s1, s2, s3, s4, s5, s6 in itertools.product((True, False), repeat=6):
                shape1 = (num_batches if s1 else 1, M if s2 else 1, N if s3 else 1)
                shape2 = (num_batches if s4 else 1, N if s5 else 1, O if s6 else 1)
                b1 = make_tensor(shape1, device, dtype, low=-1, high=1).expand(num_batches, M, N)
                b2 = make_tensor(shape2, device, dtype, low=-1, high=1).expand(num_batches, N, O)
                ref = torch.from_numpy(
                    b1.to(numpy_dtype).cpu().numpy() @ b2.to(numpy_dtype).cpu().numpy()).to(device=device, dtype=dtype)
                out_tensor = torch.zeros_like(ref)
                yield b1, b2, ref, out_tensor

        for b1, b2, ref, out_tensor in generate_tensor():
            self._test_addbmm_baddbmm("baddbmm", b1, b2, ref, out_tensor)

    # TODO: update to compare against NumPy
    @onlyCUDA
    def test_solve_methods_arg_device(self, device):
        for b_device, A_device in itertools.product(['cpu', device], repeat=2):
            if b_device == A_device:
                continue

            b = torch.randn(3, 1, device=b_device)
            A = torch.randn(3, 3, device=A_device)
            err_str = "Expected b and A to be on the same device"
            with self.assertRaisesRegex(RuntimeError, err_str):
                torch.solve(b, A)

            with self.assertRaisesRegex(RuntimeError, err_str):
                torch.cholesky_solve(b, A)

            with self.assertRaisesRegex(RuntimeError, err_str):
                torch.triangular_solve(b, A)

            # b and A have to be modified to match accepted inputs sizes for lu_solve
            b = b.unsqueeze(0)
            A = A.unsqueeze(0)
            with self.assertRaisesRegex(RuntimeError, err_str):
                torch.lu_solve(b, A, torch.rand(A.shape[:-1], device=A_device).int())

            # This checks if a suitable error message is thrown
            # when LU output and pivots are on the same device
            with self.assertRaisesRegex(RuntimeError,
                                        "Expected LU_pivots and LU_data to be on the same device"):
                torch.lu_solve(b, A, torch.rand(A.shape[:-1], device=b_device).int())

    def _test_svd_helper(self, shape, some, col_maj, device, dtype):
        cpu_tensor = torch.randn(shape, device='cpu').to(dtype)
        device_tensor = cpu_tensor.to(device=device)
        if col_maj:
            cpu_tensor = cpu_tensor.t()
            device_tensor = device_tensor.t()
        cpu_result = torch.svd(cpu_tensor, some=some)
        device_result = torch.svd(device_tensor, some=some)
        m = min(cpu_tensor.shape[-2:])
        # torch.svd returns torch.return_types.svd which is a tuple of (U, V, S).
        # - When some==False, U[..., m:] can be arbitrary.
        # - When some==True, U shape: [..., m], V shape: [m, m]
        # - Signs are not deterministic. If the sign of a column of U is changed
        #   then the corresponding column of the V has to be changed.
        # Thus here we only compare result[..., :m].abs() from CPU and device.
        for x, y in zip(cpu_result, device_result):
            self.assertEqual(x[..., :m].abs(), y[..., :m].abs(), atol=1e-5, rtol=0)

    @skipCUDAIfNoMagma
    @skipCPUIfNoLapack
    @dtypes(*floating_and_complex_types())
    def test_svd_square(self, device, dtype):
        self._test_svd_helper((10, 10), True, False, device, dtype)

    @skipCUDAIfNoMagma
    @skipCPUIfNoLapack
    @dtypes(*floating_types())
    def test_svd_square_col_maj(self, device, dtype):
        self._test_svd_helper((10, 10), True, True, device, dtype)

    @skipCUDAIfNoMagma
    @skipCPUIfNoLapack
    @dtypes(*floating_types())
    def test_svd_tall_some(self, device, dtype):
        self._test_svd_helper((20, 5), True, False, device, dtype)

    @skipCUDAIfNoMagma
    @skipCPUIfNoLapack
    @dtypes(*floating_types())
    def test_svd_tall_all(self, device, dtype):
        self._test_svd_helper((20, 5), False, False, device, dtype)

    @skipCUDAIfNoMagma
    @skipCPUIfNoLapack
    @dtypes(*floating_types())
    def test_svd_tall_some_col_maj(self, device, dtype):
        self._test_svd_helper((5, 20), True, True, device, dtype)

    @skipCUDAIfNoMagma
    @skipCPUIfNoLapack
    @dtypes(*floating_types())
    def test_svd_tall_all_col_maj(self, device, dtype):
        self._test_svd_helper((5, 20), False, True, device, dtype)

    @precisionOverride({torch.float32: 5e-3, torch.complex64: 1e-3})
    @skipCUDAIfNoMagma
    @skipCPUIfNoLapack
    @dtypes(torch.float32, torch.float64, torch.complex64, torch.complex128)
    def test_pinverse(self, device, dtype):
        from torch.testing._internal.common_utils import random_fullrank_matrix_distinct_singular_value as fullrank

        def run_test(M):
            # Testing against definition for pseudo-inverses
            MPI = torch.pinverse(M)
            MPI_ = MPI.cpu().numpy()
            M_ = M.cpu().numpy()
            if M.numel() > 0:
                self.assertEqual(M_, np.matmul(np.matmul(M_, MPI_), M_))
                self.assertEqual(MPI_, np.matmul(np.matmul(MPI_, M_), MPI_))
                self.assertEqual(np.matmul(M_, MPI_), np.matmul(M_, MPI_).swapaxes(-2, -1).conj())
                self.assertEqual(np.matmul(MPI_, M_), np.matmul(MPI_, M_).swapaxes(-2, -1).conj())
            else:
                self.assertEqual(M.shape, MPI.shape[:-2] + (MPI.shape[-1], MPI.shape[-2]))
        for sizes in [(5, 5), (3, 5, 5), (3, 7, 5, 5),  # square matrices
                      (3, 2), (5, 3, 2), (7, 5, 3, 2),  # fat matrices
                      (2, 3), (5, 2, 3), (7, 5, 2, 3),  # thin matrices
                      (0, 0), (0, 2), (2, 0), (3, 0, 0), (0, 3, 0), (0, 0, 3)]:  # zero numel matrices
            M = torch.randn(*sizes, dtype=dtype, device=device)
            run_test(M)

        # Test inverse and pseudo-inverse for invertible matrix
        for sizes in [(5, 5), (3, 5, 5), (3, 7, 5, 5)]:
            matsize = sizes[-1]
            batchdims = sizes[:-2]
            M = fullrank(matsize, *batchdims, dtype=dtype, device=device)
            self.assertEqual(torch.eye(matsize, dtype=dtype, device=device).expand(sizes), M.pinverse().matmul(M),
                             atol=1e-7, rtol=0, msg='pseudo-inverse for invertible matrix')

    @skipCUDAIfNoMagma
    @skipCPUIfNoLapack
    @dtypes(torch.double)
    def test_matrix_power(self, device, dtype):
        def run_test(M, sign=1):
            if sign == -1:
                M = M.inverse()
            MP2 = torch.matrix_power(M, 2)
            self.assertEqual(MP2, torch.matmul(M, M))

            MP3 = torch.matrix_power(M, 3)
            self.assertEqual(MP3, torch.matmul(MP2, M))

            MP4 = torch.matrix_power(M, 4)
            self.assertEqual(MP4, torch.matmul(MP2, MP2))

            MP6 = torch.matrix_power(M, 6)
            self.assertEqual(MP6, torch.matmul(MP3, MP3))

            MP0 = torch.matrix_power(M, 0)
            self.assertEqual(MP0, torch.eye(M.size(-2), dtype=dtype).expand_as(M))

        # Single matrix
        M = torch.randn(5, 5, dtype=dtype, device=device)
        run_test(M)

        # Batch matrices
        M = torch.randn(3, 3, 3, dtype=dtype, device=device)
        run_test(M)

        # Many batch matrices
        M = torch.randn(2, 3, 3, 3, dtype=dtype, device=device)
        run_test(M)

        # This is for negative powers
        from torch.testing._internal.common_utils import random_fullrank_matrix_distinct_singular_value
        M = random_fullrank_matrix_distinct_singular_value(5, dtype=dtype, device=device)
        run_test(M, sign=-1)

        M = random_fullrank_matrix_distinct_singular_value(3, 3, dtype=dtype, device=device)
        run_test(M, sign=-1)

        M = random_fullrank_matrix_distinct_singular_value(3, 2, 3, dtype=dtype, device=device)
        run_test(M, sign=-1)

    @skipCUDAIfNoMagma
    @skipCPUIfNoLapack
    @dtypes(torch.float, torch.complex64)
    def test_matrix_exp_utils(self, device, dtype):
        # test linear combination
        def run_test(coeff_shape, data_shape):
            coeffs = torch.rand(*coeff_shape, device=device, dtype=torch.float)
            x = torch.rand(coeff_shape[1], *data_shape, device=device, dtype=dtype)

            res1 = torch._compute_linear_combination(x, coeffs)
            res2 = (x.unsqueeze(0) * coeffs.view(*coeff_shape, *([1] * len(data_shape)))).sum(1)
            self.assertEqual(res1, res2, atol=1e-5, rtol=0.0)

            # check `out=` version
            res3 = torch.zeros(coeff_shape[0], *data_shape, device=device, dtype=dtype)
            torch._compute_linear_combination(x, coeffs, out=res3)
            self.assertEqual(res1, res3, atol=1e-5, rtol=0.0)

            res4 = torch.ones(coeff_shape[0], *data_shape, device=device, dtype=dtype)
            torch._compute_linear_combination(x, coeffs, out=res4)
            self.assertEqual(res1, res4 - 1.0, atol=1e-5, rtol=0.0)

            res5 = torch.ones(coeff_shape[0], *data_shape, device=device, dtype=dtype)
            res5_clone = res5.clone()
            torch._compute_linear_combination(x, coeffs, out=res5)
            self.assertEqual(res1, res5 - res5_clone, atol=1e-5, rtol=0.0)

        run_test([1, 3], [2, 2])
        run_test([3, 1], [2, 2])
        run_test([1, 10], [10, 10])
        run_test([10, 1], [10, 10])
        run_test([5, 3], [2, 2])
        run_test([5, 3], [100, 100])
        run_test([3, 4], [3, 3, 3])
        run_test([3, 4], [3, 3, 3, 3])

    @skipCUDAIfNoMagma
    @skipCPUIfNoLapack
    @dtypes(torch.float, torch.double, torch.complex64, torch.complex128)
    def test_matrix_exp_boundary_cases(self, device, dtype):

        with self.assertRaisesRegex(RuntimeError, "expected a tensor of floating or complex types"):
            torch.randn(3, 3).type(torch.int).matrix_exp()

        with self.assertRaisesRegex(RuntimeError, "with dim at least 2"):
            torch.randn(3).matrix_exp()

        with self.assertRaisesRegex(RuntimeError, "expected a tensor of squared matrices"):
            torch.randn(3, 2, 1).matrix_exp()

        # check 1x1 matrices
        x = torch.randn(3, 3, 1, 1)
        mexp = x.matrix_exp()
        self.assertEqual(mexp, x.exp())

    @slowTest
    @skipCUDAIfNoMagma
    @skipCPUIfNoLapack
    @dtypes(torch.float, torch.double)
    def test_matrix_exp_analytic(self, device, dtype):
        # check zero matrix
        x = torch.zeros(20, 20, dtype=dtype, device=device)
        self.assertTrue((x.matrix_exp() == torch.eye(20, 20, dtype=dtype, device=device)).all().item())

        def normalize_to_1_operator_norm(sample, desired_norm):
            sample_norm, _ = sample.abs().sum(-2).max(-1)
            sample_to_1_norm = sample / sample_norm.unsqueeze(-1).unsqueeze(-1)
            return sample_to_1_norm * desired_norm

        def gen_good_cond_number_matrices(*n):
            """
            Generates a diagonally-domimant matrix
            with the eigenvalues centered at 1
            and the radii at most (n[-1] - 1) / (n[-2] ** 2)
            """
            identity = torch.eye(n[-2], n[-1], dtype=dtype, device=device).expand(*n)
            x = torch.rand(*n, dtype=dtype, device=device) / (n[-1] ** 2)
            x = (x - x * identity) + identity
            return x

        def run_test(*n):
            if dtype == torch.float:
                thetas = [
                    1.192092800768788e-07,  # deg 1
                    5.978858893805233e-04,  # deg 2
                    5.116619363445086e-02,  # deg 4
                    5.800524627688768e-01,  # deg 8
                    1.461661507209034e+00,  # deg 12
                    3.010066362817634e+00   # deg 18
                ]
            else:  # if torch.double
                thetas = [
                    2.220446049250313e-16,  # deg 1
                    2.580956802971767e-08,  # deg 2
                    3.397168839976962e-04,  # deg 4
                    4.991228871115323e-02,  # deg 8
                    2.996158913811580e-01,  # deg 12
                    1.090863719290036e+00   # deg 18
                ]

            # generate input
            q = gen_good_cond_number_matrices(*n)
            q_ = q.cpu().numpy()
            qinv = torch.inverse(q)
            qinv_ = qinv.cpu().numpy()
            d = torch.randn(n[:-1], dtype=dtype, device=device)
            x = torch.from_numpy(
                np.matmul(q_, np.matmul(torch.diag_embed(d).cpu().numpy(), qinv_))).to(device)
            x_norm, _ = x.abs().sum(-2).max(-1)

            # test simple analytic whatever norm generated
            mexp = x.matrix_exp()
            mexp_analytic = np.matmul(
                q_,
                np.matmul(
                    torch.diag_embed(d.exp()).cpu().numpy(),
                    qinv_
                )
            )
            self.assertEqual(mexp, mexp_analytic, atol=1e-3, rtol=0.0)

            # generate norms to test different degree expansions
            sample_norms = []
            for i in range(len(thetas) - 1):
                sample_norms.append(0.5 * (thetas[i] + thetas[i + 1]))
            sample_norms = [thetas[0] / 2] + sample_norms + [thetas[-1] * 2]

            # matrices to equal norm
            for sample_norm in sample_norms:
                x_normalized = normalize_to_1_operator_norm(x, sample_norm)

                mexp = x_normalized.matrix_exp()
                mexp_analytic = np.matmul(
                    q_,
                    np.matmul(
                        torch.diag_embed((d / x_norm.unsqueeze(-1) * sample_norm).exp()).cpu().numpy(),
                        qinv_
                    )
                )
                self.assertEqual(mexp, mexp_analytic, atol=1e-3, rtol=0.0)

        # single matrix
        run_test(2, 2)
        run_test(3, 3)
        run_test(4, 4)
        run_test(5, 5)
        run_test(100, 100)
        run_test(200, 200)

        # small batch of matrices
        run_test(3, 2, 2)
        run_test(3, 3, 3)
        run_test(3, 4, 4)
        run_test(3, 5, 5)
        run_test(3, 100, 100)
        run_test(3, 200, 200)

        # large batch of matrices
        run_test(3, 3, 2, 2)
        run_test(3, 3, 3, 3)
        run_test(3, 3, 4, 4)
        run_test(3, 3, 5, 5)
        run_test(3, 3, 100, 100)
        run_test(3, 3, 200, 200)

    @skipCUDAIfNoMagma
    @skipCPUIfNoLapack
    @dtypes(torch.float, torch.double)
    def test_matrix_exp_batch(self, device, dtype):

        def run_test(*n):
            tensors_batch = torch.zeros(n, dtype=dtype, device=device)
            tensors_batch = tensors_batch.view(-1, n[-2], n[-1])

            num_matrices = tensors_batch.size(0)
            tensors_list = []
            for i in range(num_matrices):
                tensors_list.append(torch.randn(n[-2], n[-1], dtype=dtype, device=device))

            for i in range(num_matrices):
                tensors_batch[i, ...] = tensors_list[i]

            tensors_exp_map = (x.matrix_exp() for x in tensors_list)
            tensors_exp_batch = tensors_batch.matrix_exp()

            for i, tensor_exp in enumerate(tensors_exp_map):
                self.assertEqual(tensors_exp_batch[i, ...], tensor_exp)

        # small batch of matrices
        run_test(3, 2, 2)
        run_test(3, 3, 3)
        run_test(3, 4, 4)
        run_test(3, 5, 5)

        # large batch of matrices
        run_test(3, 3, 2, 2)
        run_test(3, 3, 3, 3)
        run_test(3, 3, 4, 4)
        run_test(3, 3, 5, 5)

    @skipCUDAIfNoMagma
    @skipCPUIfNoLapack
    @dtypes(torch.float, torch.double)
    def test_matrix_exp_compare_with_taylor(self, device, dtype):

        def normalize_to_1_operator_norm(sample, desired_norm):
            sample_norm, _ = sample.abs().sum(-2).max(-1)
            sample_to_1_norm = sample / sample_norm.unsqueeze(-1).unsqueeze(-1)
            return sample_to_1_norm * desired_norm

        def gen_good_cond_number_matrices(*n):
            """
            Generates a diagonally-domimant matrix
            with the eigenvalues centered at 1
            and the radii at most (n[-1] - 1) / (n[-2] ** 2)
            """
            identity = torch.eye(n[-2], n[-1], dtype=dtype, device=device).expand(*n)
            x = torch.rand(*n, dtype=dtype, device=device) / (n[-1] ** 2)
            x = (x - x * identity) + identity
            return x

        def get_taylor_approximation(a, deg):
            a_ = a.cpu().numpy()
            identity = torch.eye(a.size(-2), a.size(-1), dtype=dtype, device=device).expand_as(a)
            res = identity.cpu().numpy()
            taylor_term = identity.cpu().numpy()

            for i in range(1, deg + 1):
                taylor_term = np.matmul(a_, taylor_term) / i
                res = res + taylor_term

            return res

        def scale_square(a, deg):
            if a.norm() < 1.0:
                return get_taylor_approximation(a, 12)
            else:
                s = int(torch.log2(a.norm()).ceil().item())
                b = a / (2 ** s)
                b = get_taylor_approximation(b, 18)
                for _ in range(s):
                    b = np.matmul(b, b)
                return torch.from_numpy(b).to(a.device)

        def run_test(*n):
            degs = [1, 2, 4, 8, 12, 18]
            if dtype == torch.float:
                thetas = [
                    1.192092800768788e-07,  # deg 1
                    5.978858893805233e-04,  # deg 2
                    5.116619363445086e-02,  # deg 4
                    5.800524627688768e-01,  # deg 8
                    1.461661507209034e+00,  # deg 12
                    3.010066362817634e+00   # deg 18
                ]
            else:  # if torch.double
                thetas = [
                    2.220446049250313e-16,  # deg 1
                    2.580956802971767e-08,  # deg 2
                    3.397168839976962e-04,  # deg 4
                    4.991228871115323e-02,  # deg 8
                    2.996158913811580e-01,  # deg 12
                    1.090863719290036e+00   # deg 18
                ]

            # generate norms to test different degree expansions
            sample_norms = []
            for i in range(len(thetas) - 1):
                sample_norms.append(0.5 * (thetas[i] + thetas[i + 1]))
            sample_norms = [thetas[0] / 2] + sample_norms + [thetas[-1] * 2]
            degs = [degs[0]] + degs

            for sample_norm, deg in zip(sample_norms, degs):
                x = gen_good_cond_number_matrices(*n)
                x = normalize_to_1_operator_norm(x, sample_norm)

                mexp = x.matrix_exp()
                mexp_taylor = scale_square(x, deg)

                self.assertEqual(mexp, mexp_taylor, atol=1e-2, rtol=0.0)

        # single matrix
        run_test(2, 2)
        run_test(3, 3)
        run_test(4, 4)
        run_test(5, 5)

        # small batch of matrices
        run_test(3, 2, 2)
        run_test(3, 3, 3)
        run_test(3, 4, 4)
        run_test(3, 5, 5)

        # large batch of matrices
        run_test(3, 3, 2, 2)
        run_test(3, 3, 3, 3)
        run_test(3, 3, 4, 4)
        run_test(3, 3, 5, 5)

    @dtypes(torch.double)
    def test_chain_matmul(self, device, dtype):
        def product(matrices):
            for mat in matrices[1:]:
                matrices[0] = matrices[0].mm(mat)
            return matrices[0]

        def run_test(p):
            matrices = []
            for (pi, pi_1) in zip(p[:-1], p[1:]):
                matrices.append(torch.randn(pi, pi_1, dtype=dtype, device=device))
            self.assertEqual(torch.chain_matmul(*matrices), product(matrices))

        run_test([10, 20, 30, 5])
        run_test([15, 5, 10, 20, 25])

        with self.assertRaisesRegex(RuntimeError, "chain_matmul: Expected one or more matrices"):
            torch.chain_matmul()

    @slowTest
    @skipCUDAIfNoMagma
    @skipCPUIfNoLapack
    @dtypes(torch.double)
    def test_det_logdet_slogdet(self, device, dtype):
        def reference_slogdet(M):
            sdet, logabsdet = np.linalg.slogdet(M.detach().cpu().numpy())
            return M.new_tensor(sdet), M.new_tensor(logabsdet)

        def test_single_det(M, target, desc):
            target_sdet, target_logabsdet = target

            det = M.det()
            logdet = M.logdet()
            sdet, logabsdet = M.slogdet()

            # Test det
            self.assertEqual(det, target_sdet * target_logabsdet.exp(),
                             atol=1e-7, rtol=0, msg='{} (det)'.format(desc))

            # Test slogdet
            # Compare the overall value rather than individual parts because of
            # precision issues when det is near zero.
            self.assertEqual(sdet * logabsdet.exp(), target_sdet * target_logabsdet.exp(),
                             atol=1e-7, rtol=0, msg='{} (slogdet)'.format(desc))

            # Test logdet
            # Compare logdet against our own pytorch slogdet because they should
            # be consistent, while it may behave slightly differently with other
            # slogdet implementations when det is near zero due to precision
            # issues.
            if sdet.item() < 0:
                self.assertTrue(logdet.item() != logdet.item(), '{} (logdet negative case)'.format(desc))
            else:
                self.assertEqual(logdet.exp(), target_logabsdet.exp(),
                                 atol=1e-7, rtol=0, msg='{} (logdet non-negative case)'.format(desc))

        eye = torch.eye(5, dtype=dtype, device=device)
        test_single_det(eye, (torch.ones((), dtype=dtype, device=device), torch.zeros((), dtype=dtype, device=device)), 'identity')
        # Testing bug in #34061 (https://github.com/pytorch/pytorch/issues/34061)
        for n in range(250, 551, 100):
            mat = torch.randn(n, n, dtype=dtype, device=device)
            q, _ = torch.qr(mat)
            ref_det, ref_logabsdet = reference_slogdet(q)
            test_single_det(q, (ref_det, ref_logabsdet), 'orthogonal')

        def test(M):
            assert M.size(0) >= 5, 'this helper fn assumes M to be at least 5x5'
            M = M.to(device)

            ref_M_sdet, ref_M_logabsdet = reference_slogdet(M)

            test_single_det(M, (ref_M_sdet, ref_M_logabsdet), 'basic')
            if ref_M_logabsdet.exp().item() >= 1e-6:  # skip singular
                M_inv = M.inverse()
                test_single_det(M_inv, reference_slogdet(M_inv), 'inverse')

            test_single_det(M, (ref_M_sdet, ref_M_logabsdet), 'transpose')

            for x in [0, 2, 4]:
                for scale in [-2, -0.1, 0, 10]:
                    if scale > 0:
                        target = ref_M_sdet, ref_M_logabsdet + math.log(scale)
                    elif scale == 0:
                        target = torch.zeros_like(ref_M_sdet), torch.full_like(ref_M_logabsdet, -inf)
                    else:
                        target = ref_M_sdet.neg(), ref_M_logabsdet + math.log(-scale)

                    # dim 0
                    M_clone = M.clone()
                    M_clone[:, x] *= scale
                    test_single_det(M_clone, target, 'scale a row')
                    # dim 1
                    M_clone = M.clone()
                    M_clone[x, :] *= scale
                    test_single_det(M_clone, target, 'scale a column')

            for x1, x2 in [(0, 3), (4, 1), (3, 2)]:
                assert x1 != x2, 'x1 and x2 needs to be different for this test'
                target = torch.zeros_like(ref_M_sdet), torch.full_like(ref_M_logabsdet, -inf)
                # dim 0
                M_clone = M.clone()
                M_clone[:, x2] = M_clone[:, x1]
                test_single_det(M_clone, target, 'two rows are same')
                # dim 1
                M_clone = M.clone()
                M_clone[x2, :] = M_clone[x1, :]
                test_single_det(M_clone, target, 'two columns are same')

                for scale1, scale2 in [(0.3, -1), (0, 2), (10, 0.1)]:
                    det_scale = scale1 * scale2 * -1
                    if det_scale > 0:
                        target = ref_M_sdet, ref_M_logabsdet + math.log(det_scale)
                    elif det_scale == 0:
                        target = torch.zeros_like(ref_M_sdet), torch.full_like(ref_M_logabsdet, -inf)
                    else:
                        target = ref_M_sdet.neg(), ref_M_logabsdet + math.log(-det_scale)

                    # dim 0
                    M_clone = M.clone()
                    t = M_clone[:, x1] * scale1
                    M_clone[:, x1] += M_clone[:, x2] * scale2
                    M_clone[:, x2] = t
                    test_single_det(M_clone, target, 'exchanging rows')
                    # dim 1
                    M_clone = M.clone()
                    t = M_clone[x1, :] * scale1
                    M_clone[x1, :] += M_clone[x2, :] * scale2
                    M_clone[x2, :] = t
                    test_single_det(M_clone, target, 'exchanging columns')

        def get_random_mat_scale(n):
            # For matrices with values i.i.d. with 0 mean, unit variance, and
            # subexponential tail, we have:
            #   E[log det(A^2)] \approx log((n-1)!)
            #
            # Notice:
            #   log Var[det(A)] = log E[det(A^2)] >= E[log det(A^2)]
            #
            # So:
            #   stddev[det(A)] >= sqrt( (n-1)! )
            #
            # We use this as an intuitive guideline to scale random generated
            # matrices so our closeness tests can work more robustly:
            #   scale by sqrt( (n-1)! )^(-1/n) = ( (n-1)! )^(-1/(2n))
            #
            # source: https://arxiv.org/pdf/1112.0752.pdf

            # TODO: technically we need subexponential distn for this to hold,
            #       but we mostly use gaussian entries below. Consider switching
            #       to Chi-sq if this turns out not stable enough, since Chi-sq
            #       is easy enough to sample from.
            return math.factorial(n - 1) ** (-1.0 / (2 * n))

        for n in [5, 10, 25]:
            scale = get_random_mat_scale(n)
            test(torch.randn(n, n, dtype=dtype, device=device) * scale)
            r = torch.randn(n, n, dtype=dtype, device=device) * scale
            # symmetric psd
            test(r.mm(r.t()))
            # symmetric pd
            r = torch.randn(n, n, dtype=dtype, device=device) * scale
            test(r.mm(r.t()) + torch.eye(n, dtype=dtype, device=device) * 1e-6)
            # symmetric
            r = torch.randn(n, n, dtype=dtype, device=device) * scale
            for i in range(n):
                for j in range(i):
                    r[i, j] = r[j, i]
            test(r)
            # non-contiguous
            test((torch.randn(n, n, n + 1, dtype=dtype, device=device) * scale)[:, 2, 1:])
            # det = 0
            r = torch.randn(n, n, dtype=dtype, device=device) * scale
            u, s, v = r.svd()
            if reference_slogdet(u)[0] < 0:
                u = -u
            if reference_slogdet(v)[0] < 0:
                v = -v
            s[0] *= -1
            s[-1] = 0
            test(u.mm(s.diag()).mm(v))

        # Small values to test numerical stability. Note that we don't scale
        # this matrix.
        r = torch.randn(512, 512, dtype=dtype, device=device)
        u, s, v = r.svd()
        s.fill_(1. / (100 * s.numel()))
        test(u.mm(s.diag()).mm(v))

    @skipCUDAIfNoMagma
    @skipCPUIfNoLapack
    @dtypes(torch.double)
    def test_det_logdet_slogdet_batched(self, device, dtype):
        from torch.testing._internal.common_utils import (random_symmetric_matrix, random_symmetric_psd_matrix,
                                                          random_symmetric_pd_matrix, random_square_matrix_of_rank)

        # mat_chars denotes matrix characteristics
        # possible values are: sym, sym_psd, sym_pd, sing, non_sym
        def run_test(matsize, batchdims, mat_chars):
            num_matrices = reduce(lambda x, y: x * y, batchdims, 1)
            list_of_matrices = []

            for idx in range(num_matrices):
                mat_type = idx % len(mat_chars)
                if mat_chars[mat_type] == 'sym':
                    list_of_matrices.append(random_symmetric_matrix(matsize, dtype=dtype, device=device))
                elif mat_chars[mat_type] == 'sym_psd':
                    list_of_matrices.append(random_symmetric_psd_matrix(matsize, dtype=dtype, device=device))
                elif mat_chars[mat_type] == 'sym_pd':
                    list_of_matrices.append(random_symmetric_pd_matrix(matsize, dtype=dtype, device=device))
                elif mat_chars[mat_type] == 'sing':
                    list_of_matrices.append(torch.ones(matsize, matsize, dtype=dtype, device=device))
                elif mat_chars[mat_type] == 'non_sing':
                    list_of_matrices.append(random_square_matrix_of_rank(matsize, matsize, dtype=dtype, device=device))
            full_tensor = torch.stack(list_of_matrices, dim=0).reshape(batchdims + (matsize, matsize))
            # Scaling adapted from `get_random_mat_scale` in _test_det_logdet_slogdet
            full_tensor *= (math.factorial(matsize - 1) ** (-1.0 / (2 * matsize)))

            for fn in [torch.det, torch.logdet, torch.slogdet]:
                expected_value = []
                actual_value = fn(full_tensor)
                for full_idx in itertools.product(*map(lambda x: list(range(x)), batchdims)):
                    expected_value.append(fn(full_tensor[full_idx]))

                if fn == torch.slogdet:
                    sign_value = torch.stack([tup[0] for tup in expected_value], dim=0).reshape(batchdims)
                    expected_value = torch.stack([tup[1] for tup in expected_value], dim=0).reshape(batchdims)
                    self.assertEqual(sign_value, actual_value[0])
                    self.assertEqual(expected_value, actual_value[1])
                else:
                    expected_value = torch.stack(expected_value, dim=0).reshape(batchdims)
                    self.assertEqual(actual_value, expected_value)

        for matsize, batchdims in itertools.product([3, 5], [(3,), (5, 3)]):
            run_test(matsize, batchdims, mat_chars=['sym_pd'])
            run_test(matsize, batchdims, mat_chars=['sing'])
            run_test(matsize, batchdims, mat_chars=['non_sing'])
            run_test(matsize, batchdims, mat_chars=['sym', 'sym_pd', 'sym_psd'])
            run_test(matsize, batchdims, mat_chars=['sing', 'non_sing'])

    def cholesky_solve_test_helper(self, A_dims, b_dims, upper, device, dtype):
        from torch.testing._internal.common_utils import random_symmetric_pd_matrix

        b = torch.randn(*b_dims, dtype=dtype, device=device)
        A = random_symmetric_pd_matrix(*A_dims, dtype=dtype, device=device)
        L = torch.cholesky(A, upper=upper)
        return b, A, L

    @skipCUDAIfNoMagma
    @skipCPUIfNoLapack
    @dtypes(torch.double)
    def test_cholesky_solve(self, device, dtype):
        for (k, n), upper in itertools.product(zip([2, 3, 5], [3, 5, 7]), [True, False]):
            b, A, L = self.cholesky_solve_test_helper((n,), (n, k), upper, device, dtype)
            x = torch.cholesky_solve(b, L, upper=upper)
            self.assertLessEqual(b.dist(A.mm(x)), 1e-11)

    @skipCUDAIfNoMagma
    @skipCPUIfNoLapack
    @dtypes(torch.double)
    def test_cholesky_solve_batched(self, device, dtype):
        def cholesky_solve_batch_helper(A_dims, b_dims, upper):
            b, A, L = self.cholesky_solve_test_helper(A_dims, b_dims, upper, device, dtype)
            x_exp_list = []
            for i in range(b_dims[0]):
                x_exp_list.append(torch.cholesky_solve(b[i], L[i], upper=upper))
            x_exp = torch.stack(x_exp_list)  # Stacked output
            x_act = torch.cholesky_solve(b, L, upper=upper)  # Actual output
            self.assertEqual(x_act, x_exp)  # Equality check
            self.assertLessEqual(b.dist(torch.matmul(A, x_act)), 2e-12)  # Correctness check

        for upper, batchsize in itertools.product([True, False], [1, 3, 4]):
            cholesky_solve_batch_helper((5, batchsize), (batchsize, 5, 10), upper)

    @skipCUDAIfNoMagma
    @skipCPUIfNoLapack
    @dtypes(torch.double)
    def test_cholesky_solve_batched_non_contiguous(self, device, dtype):
        from numpy.linalg import solve
        from torch.testing._internal.common_utils import random_symmetric_pd_matrix

        for upper in [True, False]:
            A = random_symmetric_pd_matrix(2, 2, dtype=dtype, device='cpu')
            b = torch.randn(2, 2, 2, dtype=dtype, device='cpu')
            x_exp = torch.Tensor(solve(A.permute(0, 2, 1).numpy(), b.permute(2, 1, 0).numpy())).to(dtype=dtype, device=device)
            A = A.to(device).permute(0, 2, 1)
            b = b.to(device).permute(2, 1, 0)
            assert not A.is_contiguous() and not b.is_contiguous(), "contiguous inputs"
            L = torch.cholesky(A, upper)
            x = torch.cholesky_solve(b, L, upper=upper)
            self.assertEqual(x, x_exp)

    @slowTest
    @skipCUDAIfNoMagma
    @skipCPUIfNoLapack
    @dtypes(torch.double)
    def test_cholesky_solve_batched_many_batches(self, device, dtype):
        for upper in [True, False]:
            b, A, L = self.cholesky_solve_test_helper((5, 256, 256), (5, 10), upper, device, dtype)
            x = torch.cholesky_solve(b, L, upper)
            self.assertEqual(torch.matmul(A, x), b.expand(A.shape[:-2] + (5, 10)))

            b, A, L = self.cholesky_solve_test_helper((5,), (512, 512, 5, 10), upper, device, dtype)
            x = torch.cholesky_solve(b, L, upper)
            self.assertEqual(torch.matmul(A, x), b)

    @skipCUDAIfNoMagma
    @skipCPUIfNoLapack
    @dtypes(torch.double)
    def test_cholesky_solve_batched_broadcasting(self, device, dtype):
        from numpy.linalg import solve
        from torch.testing._internal.common_utils import random_symmetric_pd_matrix

        def run_test(A_dims, b_dims, upper):
            A_matrix_size = A_dims[-1]
            A_batch_dims = A_dims[:-2]
            A = random_symmetric_pd_matrix(A_matrix_size, *A_batch_dims,
                                           dtype=dtype, device='cpu')
            b = torch.randn(*b_dims, dtype=dtype, device='cpu')
            x_exp = torch.tensor(solve(A.numpy(), b.numpy()), dtype=dtype, device=device)
            A, b = A.to(dtype=dtype, device=device), b.to(dtype=dtype, device=device)
            L = torch.cholesky(A, upper)
            x = torch.cholesky_solve(b, L, upper=upper)
            self.assertEqual(x, x_exp)
            # issue gh-42695
            x = torch.cholesky_solve(b, L, upper=upper, out=x)
            self.assertEqual(x, x_exp)

        # test against numpy.linalg.solve
        for upper in [True, False]:
            run_test((2, 1, 3, 4, 4), (2, 1, 3, 4, 6), upper)  # no broadcasting
            run_test((2, 1, 3, 4, 4), (4, 6), upper)  # broadcasting b
            run_test((4, 4), (2, 1, 3, 4, 2), upper)  # broadcasting A
            run_test((1, 3, 1, 4, 4), (2, 1, 3, 4, 5), upper)  # broadcasting A & b

    @skipCUDAIfNoMagma
    @skipCPUIfNoLapack
    @dtypes(torch.double)
    def test_cholesky_inverse(self, device, dtype):
        from torch.testing._internal.common_utils import random_symmetric_pd_matrix
        a = random_symmetric_pd_matrix(5, dtype=dtype, device=device)

        # compute inverse directly
        inv0 = torch.inverse(a)

        # default case
        chol = torch.cholesky(a)
        inv1 = torch.cholesky_inverse(chol, False)
        self.assertLessEqual(inv0.dist(inv1), 1e-12)

        # upper Triangular Test
        chol = torch.cholesky(a, True)
        inv1 = torch.cholesky_inverse(chol, True)
        self.assertLessEqual(inv0.dist(inv1), 1e-12)

        # lower Triangular Test
        chol = torch.cholesky(a, False)
        inv1 = torch.cholesky_inverse(chol, False)
        self.assertLessEqual(inv0.dist(inv1), 1e-12)

    def _select_broadcastable_dims(self, dims_full=None):
        # select full dimensionality
        if dims_full is None:
            dims_full = []
            ndims = random.randint(1, 4)
            dims_full = [random.randint(1, 8) for _ in range(ndims)]
        else:
            ndims = len(dims_full)

        # select actual dimensions for ops:
        # larger: full ndims, individual sizes may be reduced
        # smaller: possibly reduced ndims, sizes may be reduced
        smaller_ndims = random.randint(1, ndims)
        dims_small = []
        dims_large = []
        for i in range(ndims - 1, -1, -1):
            j = random.randint(1, 3)
            if j == 1:  # no reduced singleton dimension
                ds = dims_full[i]
                dl = dims_full[i]
            elif j == 2:  # larger may have reduced singleton dimension
                ds = dims_full[i]
                dl = 1 if len(dims_small) < smaller_ndims else dims_full[i]
            elif j == 3:  # smaller may have reduced singleton dimension
                ds = 1
                dl = dims_full[i]
            dims_large = [dl] + dims_large
            if len(dims_small) < smaller_ndims:
                dims_small = [ds] + dims_small
        return (dims_small, dims_large, dims_full)

    def test_broadcast_fused_matmul(self, device):
        fns = ["baddbmm", "addbmm", "addmm", "addmv", "addr"]

        for fn in fns:
            batch_dim = random.randint(1, 8)
            n_dim = random.randint(1, 8)
            m_dim = random.randint(1, 8)
            p_dim = random.randint(1, 8)

            def dims_full_for_fn():
                if fn == "baddbmm":
                    return ([batch_dim, n_dim, p_dim], [batch_dim, n_dim, m_dim], [batch_dim, m_dim, p_dim])
                elif fn == "addbmm":
                    return ([n_dim, p_dim], [batch_dim, n_dim, m_dim], [batch_dim, m_dim, p_dim])
                elif fn == "addmm":
                    return ([n_dim, p_dim], [n_dim, m_dim], [m_dim, p_dim])
                elif fn == "addmv":
                    return ([n_dim], [n_dim, m_dim], [m_dim])
                elif fn == "addr":
                    return ([n_dim, m_dim], [n_dim], [m_dim])
                else:
                    raise AssertionError("unknown function")

            (t0_dims_full, t1_dims, t2_dims) = dims_full_for_fn()
            (t0_dims_small, _, _) = self._select_broadcastable_dims(t0_dims_full)

            t0_small = torch.randn(*t0_dims_small, device=device).float()
            t1 = torch.randn(*t1_dims, device=device).float()
            t2 = torch.randn(*t2_dims, device=device).float()

            t0_full = t0_small.expand(*t0_dims_full).to(device)

            fntorch = getattr(torch, fn)
            r0 = fntorch(t0_small, t1, t2)
            r1 = fntorch(t0_full, t1, t2)
            self.assertEqual(r0, r1)

    @tf32_on_and_off(0.001)
    def test_broadcast_batched_matmul(self, device):
        n_dim = random.randint(1, 8)
        m_dim = random.randint(1, 8)
        p_dim = random.randint(1, 8)
        full_batch_dims = [random.randint(1, 3) for i in range(random.randint(1, 3))]
        (batch_dims_small, _, _) = self._select_broadcastable_dims(full_batch_dims)

        def verify_batched_matmul(full_lhs, one_dimensional):
            if not one_dimensional:
                lhs_dims = [n_dim, m_dim]
                rhs_dims = [m_dim, p_dim]
                result_dims = [n_dim, p_dim]
            else:
                lhs_dims = [n_dim, m_dim] if full_lhs else [m_dim]
                rhs_dims = [m_dim, p_dim] if not full_lhs else [m_dim]
                result_dims = [n_dim] if full_lhs else [p_dim]

            lhs_mat_dims = lhs_dims if len(lhs_dims) != 1 else [1, m_dim]
            rhs_mat_dims = rhs_dims if len(rhs_dims) != 1 else [m_dim, 1]
            full_mat_dims = lhs_mat_dims if full_lhs else rhs_mat_dims
            dim0_dims = rhs_dims if full_lhs else lhs_dims
            small_dims = batch_dims_small + (rhs_mat_dims if full_lhs else lhs_mat_dims)

            small = torch.randn(*(small_dims), device=device).float()
            dim0 = torch.randn(*(dim0_dims), device=device).float()
            full = torch.randn(*(full_batch_dims + full_mat_dims), device=device).float()
            if not one_dimensional:
                (lhsTensors, rhsTensors) = ((full,), (small, dim0)) if full_lhs else ((small, dim0), (full,))
            else:
                (lhsTensors, rhsTensors) = ((full,), (dim0,)) if full_lhs else ((dim0,), (full,))

            def maybe_squeeze_result(l, r, result):
                if len(lhs_dims) == 1 and l.dim() != 1:
                    return result.squeeze(-2)
                elif len(rhs_dims) == 1 and r.dim() != 1:
                    return result.squeeze(-1)
                else:
                    return result

            for lhs in lhsTensors:
                lhs_expanded = lhs.expand(*(torch.Size(full_batch_dims) + torch.Size(lhs_mat_dims)))
                lhs_expanded_matmul_fn = lhs_expanded.matmul
                for rhs in rhsTensors:
                    rhs_expanded = ((rhs if len(rhs_dims) != 1 else rhs.unsqueeze(-1)).
                                    expand(*(torch.Size(full_batch_dims) + torch.Size(rhs_mat_dims))))
                    truth = maybe_squeeze_result(lhs_expanded, rhs_expanded, lhs_expanded_matmul_fn(rhs_expanded))
                    for l in (lhs, lhs_expanded):
                        for r in (rhs, rhs_expanded):
                            l_matmul_fn = l.matmul
                            result = maybe_squeeze_result(l, r, l_matmul_fn(r))
                            self.assertEqual(truth, result)
                            # test torch.matmul function as well
                            torch_result = maybe_squeeze_result(l, r, torch.matmul(l, r))
                            self.assertEqual(truth, torch_result)
                            # test torch.matmul with out
                            out = torch.zeros_like(torch_result)
                            torch.matmul(l, r, out=out)
                            self.assertEqual(truth, maybe_squeeze_result(l, r, out))

                # compare to bmm
                bmm_result = (torch.bmm(lhs_expanded.contiguous().view(-1, *lhs_mat_dims),
                                        rhs_expanded.contiguous().view(-1, *rhs_mat_dims)))
                self.assertEqual(truth.view(-1, *result_dims), bmm_result.view(-1, *result_dims))

        for indices in itertools.product((True, False), repeat=2):
            verify_batched_matmul(*indices)

    @skipCUDAIfNoMagma
    @skipCPUIfNoLapack
    @dtypes(torch.double)
    def test_lu_solve_batched_non_contiguous(self, device, dtype):
        from numpy.linalg import solve
        from torch.testing._internal.common_utils import random_fullrank_matrix_distinct_singular_value

        A = random_fullrank_matrix_distinct_singular_value(2, 2, dtype=dtype, device='cpu')
        b = torch.randn(2, 2, 2, dtype=dtype, device='cpu')
        x_exp = torch.as_tensor(solve(A.permute(0, 2, 1).numpy(), b.permute(2, 1, 0).numpy())).to(device)
        A = A.to(device).permute(0, 2, 1)
        b = b.to(device).permute(2, 1, 0)
        assert not A.is_contiguous() and not b.is_contiguous(), "contiguous inputs"
        LU_data, LU_pivots = torch.lu(A)
        x = torch.lu_solve(b, LU_data, LU_pivots)
        self.assertEqual(x, x_exp)

    def lu_solve_test_helper(self, A_dims, b_dims, pivot, device, dtype):
        from torch.testing._internal.common_utils import random_fullrank_matrix_distinct_singular_value

        b = torch.randn(*b_dims, dtype=dtype, device=device)
        A = random_fullrank_matrix_distinct_singular_value(*A_dims, dtype=dtype, device=device)
        LU_data, LU_pivots, info = torch.lu(A, get_infos=True, pivot=pivot)
        self.assertEqual(info, torch.zeros_like(info))
        return b, A, LU_data, LU_pivots

    @skipCPUIfNoLapack
    @skipCUDAIfNoMagma
    @dtypes(torch.double)
    def test_lu_solve(self, device, dtype):
        def sub_test(pivot):
            for k, n in zip([2, 3, 5], [3, 5, 7]):
                b, A, LU_data, LU_pivots = self.lu_solve_test_helper((n,), (n, k), pivot, device, dtype)
                x = torch.lu_solve(b, LU_data, LU_pivots)
                self.assertLessEqual(b.dist(A.mm(x)), 1e-12)

        sub_test(True)
        if self.device_type == 'cuda':
            sub_test(False)

    @skipCUDAIfNoMagma
    @skipCPUIfNoLapack
    @dtypes(torch.double)
    def test_lu_solve_batched(self, device, dtype):
        def sub_test(pivot):
            def lu_solve_batch_test_helper(A_dims, b_dims, pivot):
                b, A, LU_data, LU_pivots = self.lu_solve_test_helper(A_dims, b_dims, pivot, device, dtype)
                x_exp_list = []
                for i in range(b_dims[0]):
                    x_exp_list.append(torch.lu_solve(b[i], LU_data[i], LU_pivots[i]))
                x_exp = torch.stack(x_exp_list)  # Stacked output
                x_act = torch.lu_solve(b, LU_data, LU_pivots)  # Actual output
                self.assertEqual(x_exp, x_act)  # Equality check
                self.assertLessEqual(b.dist(torch.matmul(A, x_act)), 1e-12)  # Correctness check

            for batchsize in [1, 3, 4]:
                lu_solve_batch_test_helper((5, batchsize), (batchsize, 5, 10), pivot)

        # Tests tensors with 0 elements
        b = torch.randn(3, 0, 3, dtype=dtype, device=device)
        A = torch.randn(3, 0, 0, dtype=dtype, device=device)
        LU_data, LU_pivots = torch.lu(A)
        self.assertEqual(torch.empty_like(b), b.lu_solve(LU_data, LU_pivots))

        sub_test(True)
        if self.device_type == 'cuda':
            sub_test(False)

    @slowTest
    @skipCUDAIfNoMagma
    @skipCPUIfNoLapack
    @dtypes(torch.double)
    def test_lu_solve_batched_many_batches(self, device, dtype):
        def run_test(A_dims, b_dims):
            b, A, LU_data, LU_pivots = self.lu_solve_test_helper(A_dims, b_dims, True, device, dtype)
            x = torch.lu_solve(b, LU_data, LU_pivots)
            b_ = torch.matmul(A, x)
            self.assertEqual(b_, b.expand_as(b_))

        run_test((5, 65536), (65536, 5, 10))
        run_test((5, 262144), (262144, 5, 10))

    @skipCUDAIfNoMagma
    @skipCPUIfNoLapack
    @dtypes(torch.double)
    def test_lu_solve_batched_broadcasting(self, device, dtype):
        from numpy.linalg import solve
        from torch.testing._internal.common_utils import random_fullrank_matrix_distinct_singular_value

        def run_test(A_dims, b_dims, pivot=True):
            A_matrix_size = A_dims[-1]
            A_batch_dims = A_dims[:-2]
            A = random_fullrank_matrix_distinct_singular_value(A_matrix_size, *A_batch_dims, dtype=dtype)
            b = torch.randn(*b_dims, dtype=dtype)
            x_exp = torch.as_tensor(solve(A.numpy(), b.numpy())).to(dtype=dtype, device=device)
            A, b = A.to(device), b.to(device)
            LU_data, LU_pivots = torch.lu(A, pivot=pivot)
            x = torch.lu_solve(b, LU_data, LU_pivots)
            self.assertEqual(x, x_exp)

        # test against numpy.linalg.solve
        run_test((2, 1, 3, 4, 4), (2, 1, 3, 4, 6))  # no broadcasting
        run_test((2, 1, 3, 4, 4), (4, 6))  # broadcasting b
        run_test((4, 4), (2, 1, 3, 4, 2))  # broadcasting A
        run_test((1, 3, 1, 4, 4), (2, 1, 3, 4, 5))  # broadcasting A & b

    @precisionOverride({torch.float32: 1e-5, torch.complex64: 1e-5})
    @skipCUDAIfNoMagma
    @skipCPUIfNoLapack
    @dtypes(torch.float32, torch.float64, torch.complex64, torch.complex128)
    def test_symeig(self, device, dtype):
        from torch.testing._internal.common_utils import random_hermitian_matrix

        def run_test(dims, eigenvectors, upper):
            x = random_hermitian_matrix(*dims, dtype=dtype, device=device)
            if dtype.is_complex:
                real_dtype = torch.float32 if dtype is torch.complex64 else torch.float64
            else:
                real_dtype = dtype
            oute = torch.empty(dims[1:] + dims[:1], dtype=real_dtype, device=device)
            outv = torch.empty(dims[1:] + dims[:1] * 2, dtype=dtype, device=device)
            torch.symeig(x, eigenvectors=eigenvectors, upper=upper, out=(oute, outv))

            if eigenvectors:
                outv_ = outv.cpu().numpy()
                x_recon = np.matmul(np.matmul(outv_, torch.diag_embed(oute.to(dtype)).cpu().numpy()),
                                    outv_.swapaxes(-2, -1).conj())
                self.assertEqual(x, x_recon, atol=1e-8, rtol=0, msg='Incorrect reconstruction using V @ diag(e) @ V.T')
            else:
                eigvals, _ = torch.symeig(x, eigenvectors=True, upper=upper)
                self.assertEqual(eigvals, oute, msg='Eigenvalues mismatch')
                self.assertEqual(torch.empty(0, device=device, dtype=dtype), outv, msg='Eigenvector matrix not empty')

            rese, resv = x.symeig(eigenvectors=eigenvectors, upper=upper)
            self.assertEqual(rese, oute, msg="outputs of symeig and symeig with out don't match")
            self.assertEqual(resv, outv, msg="outputs of symeig and symeig with out don't match")

            # test non-contiguous
            x = random_hermitian_matrix(*dims, dtype=dtype, device=device)
            n_dim = len(dims) + 1
            # Reverse the batch dimensions and the matrix dimensions and then concat them
            x = x.permute(tuple(range(n_dim - 3, -1, -1)) + (n_dim - 1, n_dim - 2))
            assert not x.is_contiguous(), "x is intentionally non-contiguous"
            rese, resv = torch.symeig(x, eigenvectors=eigenvectors, upper=upper)
            if eigenvectors:
                resv_ = resv.cpu().numpy()
                x_recon = np.matmul(np.matmul(resv_, torch.diag_embed(rese.to(dtype)).cpu().numpy()),
                                    resv_.swapaxes(-2, -1).conj())
                self.assertEqual(x, x_recon, atol=1e-8, rtol=0, msg='Incorrect reconstruction using V @ diag(e) @ V.T')
            else:
                eigvals, _ = torch.symeig(x, eigenvectors=True, upper=upper)
                self.assertEqual(eigvals, rese, msg='Eigenvalues mismatch')
                self.assertEqual(torch.empty(0, device=device, dtype=dtype), resv, msg='Eigenvector matrix not empty')

        batch_dims_set = [(), (3,), (3, 5), (5, 3, 5)]
        for batch_dims, eigenvectors, upper in itertools.product(batch_dims_set, (True, False), (True, False)):
            run_test((5,) + batch_dims, eigenvectors, upper)

    @skipCUDAIfNoMagma
    @skipCPUIfNoLapack
    @dtypes(torch.double)
    def test_svd(self, device, dtype):
        def run_test(dims, some, compute_uv):
            x = torch.randn(*dims, dtype=dtype, device=device)
            outu = torch.tensor((), dtype=dtype, device=device)
            outs = torch.tensor((), dtype=dtype, device=device)
            outv = torch.tensor((), dtype=dtype, device=device)
            torch.svd(x, some=some, compute_uv=compute_uv, out=(outu, outs, outv))

            if compute_uv:
                if some:
                    x_recon = torch.matmul(outu, torch.matmul(outs.diag_embed(), outv.transpose(-2, -1)))
                    self.assertEqual(x, x_recon, atol=1e-8, rtol=0, msg='Incorrect reconstruction using U @ diag(S) @ V.T')
                else:
                    narrow_u = outu[..., :min(*dims[-2:])]
                    narrow_v = outv[..., :min(*dims[-2:])]
                    x_recon = torch.matmul(narrow_u, torch.matmul(outs.diag_embed(), narrow_v.transpose(-2, -1)))
                    self.assertEqual(x, x_recon, atol=1e-8, rtol=0, msg='Incorrect reconstruction using U @ diag(S) @ V.T')
            else:
                _, singvals, _ = torch.svd(x, compute_uv=True)
                self.assertEqual(singvals, outs, msg='Singular values mismatch')
                self.assertEqual(outu, torch.zeros_like(outu), msg='U not zero')
                self.assertEqual(outv, torch.zeros_like(outv), msg='V not zero')

            resu, ress, resv = torch.svd(x, some=some, compute_uv=compute_uv)
            self.assertEqual(resu, outu, msg='outputs of svd and svd with out differ')
            self.assertEqual(ress, outs, msg='outputs of svd and svd with out differ')
            self.assertEqual(resv, outv, msg='outputs of svd and svd with out differ')

            # test non-contiguous
            x = torch.randn(*dims, dtype=dtype, device=device)
            n_dim = len(dims)
            # Reverse the batch dimensions and the matrix dimensions and then concat them
            x = x.permute(tuple(range(n_dim - 3, -1, -1)) + (n_dim - 1, n_dim - 2))
            assert not x.is_contiguous(), "x is intentionally non-contiguous"
            resu, ress, resv = torch.svd(x, some=some, compute_uv=compute_uv)
            if compute_uv:
                if some:
                    x_recon = torch.matmul(resu, torch.matmul(ress.diag_embed(), resv.transpose(-2, -1)))
                    self.assertEqual(x, x_recon, atol=1e-8, rtol=0, msg='Incorrect reconstruction using U @ diag(S) @ V.T')
                else:
                    narrow_u = resu[..., :min(*dims[-2:])]
                    narrow_v = resv[..., :min(*dims[-2:])]
                    x_recon = torch.matmul(narrow_u, torch.matmul(ress.diag_embed(), narrow_v.transpose(-2, -1)))
                    self.assertEqual(x, x_recon, atol=1e-8, rtol=0, msg='Incorrect reconstruction using U @ diag(S) @ V.T')
            else:
                _, singvals, _ = torch.svd(x, compute_uv=True)
                self.assertEqual(singvals, ress, msg='Singular values mismatch')
                self.assertEqual(resu, torch.zeros_like(resu), msg='U not zero')
                self.assertEqual(resv, torch.zeros_like(resv), msg='V not zero')

        shapes = [(3, 3), (5, 3, 3), (7, 5, 3, 3),  # square matrices
                  (7, 3), (5, 7, 3), (7, 5, 7, 3),  # fat matrices
                  (3, 7), (5, 3, 7), (7, 5, 3, 7)]  # thin matrices
        for dims, some, compute_uv in itertools.product(shapes, [True, False], [True, False]):
            run_test(dims, some, compute_uv)

    @skipCUDAIfNoMagma
    @skipCPUIfNoLapack
    def test_svd_no_singularvectors(self, device):
        for size in [(5, 5), (5, 20), (20, 5)]:
            a = torch.randn(*size, device=device)
            u, s_expect, v = torch.svd(a)
            u, s_actual, v = torch.svd(a, compute_uv=False)
            self.assertEqual(s_expect, s_actual, msg="Singular values don't match")

    @skipCUDAIfNoMagma
    @skipCPUIfNoLapack
    def test_svd_lowrank(self, device):
        import torch
        from torch.testing._internal.common_utils import random_lowrank_matrix, random_sparse_matrix

        dtype = torch.double

        def run_subtest(actual_rank, matrix_size, batches, device, svd_lowrank, **options):
            density = options.pop('density', 1)
            if isinstance(matrix_size, int):
                rows = columns = matrix_size
            else:
                rows, columns = matrix_size
            if density == 1:
                a_input = random_lowrank_matrix(actual_rank, rows, columns, *batches, device=device, dtype=dtype)
                a = a_input
            else:
                assert batches == ()
                a_input = random_sparse_matrix(rows, columns, density, device=device, dtype=dtype)
                a = a_input.to_dense()

            q = min(*size)
            u, s, v = svd_lowrank(a_input, q=q, **options)

            # check if u, s, v is a SVD
            u, s, v = u[..., :q], s[..., :q], v[..., :q]
            A = u.matmul(s.diag_embed()).matmul(v.transpose(-2, -1))
            self.assertEqual(A, a)

            # check if svd_lowrank produces same singular values as torch.svd
            U, S, V = torch.svd(a)
            self.assertEqual(s.shape, S.shape)
            self.assertEqual(u.shape, U.shape)
            self.assertEqual(v.shape, V.shape)
            self.assertEqual(s, S)

            if density == 1:
                # actual_rank is known only for dense inputs
                #
                # check if pairs (u, U) and (v, V) span the same
                # subspaces, respectively
                u, s, v = u[..., :actual_rank], s[..., :actual_rank], v[..., :actual_rank]
                U, S, V = U[..., :actual_rank], S[..., :actual_rank], V[..., :actual_rank]
                self.assertEqual(u.transpose(-2, -1).matmul(U).det().abs(), torch.ones(batches, device=device, dtype=dtype))
                self.assertEqual(v.transpose(-2, -1).matmul(V).det().abs(), torch.ones(batches, device=device, dtype=dtype))

        all_batches = [(), (1,), (3,), (2, 3)]
        for actual_rank, size, all_batches in [
                (2, (17, 4), all_batches),
                (4, (17, 4), all_batches),
                (4, (17, 17), all_batches),
                (10, (100, 40), all_batches),
                (7, (1000, 1000), [()]),
        ]:
            # dense input
            for batches in all_batches:
                run_subtest(actual_rank, size, batches, device, torch.svd_lowrank)
                if size != size[::-1]:
                    run_subtest(actual_rank, size[::-1], batches, device, torch.svd_lowrank)

        # sparse input
        for size in [(17, 4), (4, 17), (17, 17), (100, 40), (40, 100), (1000, 1000)]:
            for density in [0.005, 0.1]:
                run_subtest(None, size, (), device, torch.svd_lowrank, density=density)

        # jitting support
        jitted = torch.jit.script(torch.svd_lowrank)
        actual_rank, size, batches = 2, (17, 4), ()
        run_subtest(actual_rank, size, batches, device, jitted)

    @skipCUDAIfNoMagma
    @skipCPUIfNoLapack
    def test_pca_lowrank(self, device):
        from torch.testing._internal.common_utils import random_lowrank_matrix, random_sparse_matrix

        dtype = torch.double

        def run_subtest(guess_rank, actual_rank, matrix_size, batches, device, pca, **options):
            density = options.pop('density', 1)
            if isinstance(matrix_size, int):
                rows = columns = matrix_size
            else:
                rows, columns = matrix_size
            if density == 1:
                a_input = random_lowrank_matrix(actual_rank, rows, columns, *batches, device=device, dtype=dtype)
                a = a_input
            else:
                a_input = random_sparse_matrix(rows, columns, density, device=device, dtype=dtype)
                a = a_input.to_dense()

            u, s, v = pca(a_input, q=guess_rank, **options)

            self.assertEqual(s.shape[-1], guess_rank)
            self.assertEqual(u.shape[-2], rows)
            self.assertEqual(u.shape[-1], guess_rank)
            self.assertEqual(v.shape[-1], guess_rank)
            self.assertEqual(v.shape[-2], columns)

            A1 = u.matmul(s.diag_embed()).matmul(v.transpose(-2, -1))
            ones_m1 = torch.ones(batches + (rows, 1), dtype=a.dtype, device=device)
            c = a.sum(axis=-2) / rows
            c = c.reshape(batches + (1, columns))
            A2 = a - ones_m1.matmul(c)
            self.assertEqual(A1, A2)

            if density == 1:
                # actual rank is known only for dense input
                detect_rank = (s.abs() > 1e-5).sum(axis=-1)
                self.assertEqual(actual_rank * torch.ones(batches, device=device, dtype=torch.int64), detect_rank)
                U, S, V = torch.svd(A2)
                self.assertEqual(s[..., :actual_rank], S[..., :actual_rank])

        all_batches = [(), (1,), (3,), (2, 3)]
        for actual_rank, size, all_batches in [
                (2, (17, 4), all_batches),
                (2, (100, 4), all_batches),
                (6, (100, 40), all_batches),
                (12, (1000, 1000), [()]),
        ]:
            for batches in all_batches:
                for guess_rank in [
                        actual_rank,
                        actual_rank + 2,
                        actual_rank + 6,
                ]:
                    if guess_rank <= min(*size):
                        run_subtest(guess_rank, actual_rank, size, batches, device, torch.pca_lowrank)
                        run_subtest(guess_rank, actual_rank, size[::-1], batches, device, torch.pca_lowrank)

        # sparse input
        for guess_rank, size in [
                (4, (17, 4)), (4, (4, 17)), (16, (17, 17)),
                (21, (100, 40)), (20, (40, 100)), (600, (1000, 1000))]:
            for density in [0.005, 0.1]:
                run_subtest(guess_rank, None, size, (), device, torch.pca_lowrank, density=density)

        # jitting support
        jitted = torch.jit.script(torch.pca_lowrank)
        guess_rank, actual_rank, size, batches = 2, 2, (17, 4), ()
        run_subtest(guess_rank, actual_rank, size, batches, device, jitted)

    # Ensure that nuclear_norm's out variant gives the same result as the non-out
    @onlyOnCPUAndCUDA
    @skipCUDAIfNoMagma
    @skipCPUIfNoLapack
    @dtypes(torch.float32, torch.float64)
    def test_nuclear_norm_out(self, device, dtype):
        test_cases = [
            # input size, dim
            ((25, 25), None),
            ((25, 25), (0, 1)),
            ((25, 25), (1, 0)),
            ((25, 25, 25), (2, 0)),
            ((25, 25, 25), (0, 1)),
        ]
        for keepdim in [False, True]:
            for input_size, dim in test_cases:
                msg = f'input_size: {input_size}, dim: {dim}, keepdim: {keepdim}'
                x = torch.randn(*input_size, device=device, dtype=dtype)
                result_out = torch.empty(0, device=device, dtype=dtype)
                if dim is None:
                    result = torch.nuclear_norm(x, keepdim=keepdim)
                    torch.nuclear_norm(x, keepdim=keepdim, out=result_out)
                else:
                    result = torch.nuclear_norm(x, keepdim=keepdim, dim=dim)
                    torch.nuclear_norm(x, keepdim=keepdim, dim=dim, out=result_out)
                self.assertEqual(result, result_out, msg=msg)

    @skipCUDAIfNoMagma
    @skipCPUIfNoLapack
    def test_geqrf(self, device):
        a = torch.randn(5, 5, device=device)
        b, c = torch.geqrf(a)
        b_placeholder, c_placeholder = torch.empty_like(b), torch.empty_like(c)
        torch.geqrf(a, out=(b_placeholder, c_placeholder))
        self.assertEqual(b, b_placeholder)
        self.assertEqual(c, c_placeholder)

    @skipCUDAIfNoMagma
    @skipCPUIfNoLapack
    @dtypes(torch.double)
    def test_lstsq(self, device, dtype):
        def _test_underdetermined(a, b, expectedNorm):
            # underdetermined systems are only supported on CPU
            if self.device_type != 'cpu':
                return

            m = a.size()[0]
            n = a.size()[1]
            assert(m <= n)

            a_copy = a.clone()
            b_copy = b.clone()
            res1 = torch.lstsq(b, a)[0]
            self.assertEqual(a, a_copy, atol=0, rtol=0)
            self.assertEqual(b, b_copy, atol=0, rtol=0)
            self.assertEqual((torch.mm(a, res1) - b).norm(), expectedNorm, atol=1e-8, rtol=0)

            ta = torch.tensor((), dtype=dtype, device=device)
            tb = torch.tensor((), dtype=dtype, device=device)
            res2 = torch.lstsq(b, a, out=(tb, ta))[0]
            self.assertEqual(a, a_copy, atol=0, rtol=0)
            self.assertEqual(b, b_copy, atol=0, rtol=0)
            self.assertEqual((torch.mm(a, res1) - b).norm(), expectedNorm, atol=1e-8, rtol=0)

            res3 = torch.lstsq(b, a, out=(b, a))[0]
            self.assertEqual((torch.mm(a_copy, b) - b_copy).norm(), expectedNorm, atol=1e-8, rtol=0)
            self.assertEqual(res1, tb, atol=0, rtol=0)
            self.assertEqual(res1, b, atol=0, rtol=0)
            self.assertEqual(res1, res2, atol=0, rtol=0)
            self.assertEqual(res1, res3, atol=0, rtol=0)

        def _test_overdetermined(a, b, expectedNorm):
            m = a.size()[0]
            n = a.size()[1]
            assert(m > n)

            def check_norm(a, b, expected_norm, gels_result):
                # Checks |ax - b| and the residual info from the result

                # The first n rows is the least square solution.
                # Rows n to m-1 contain residual information.
                x = gels_result[:n]
                resid_info = gels_result[n:]

                resid_norm = (torch.mm(a, x) - b).norm()
                self.assertEqual(resid_norm, expectedNorm, atol=1e-8, rtol=0)
                self.assertEqual(resid_info.norm(), resid_norm, atol=1e-8, rtol=0)

            a_copy = a.clone()
            b_copy = b.clone()
            res1 = torch.lstsq(b, a)[0]
            self.assertEqual(a, a_copy, atol=0, rtol=0)
            self.assertEqual(b, b_copy, atol=0, rtol=0)
            check_norm(a, b, expectedNorm, res1)

            ta = torch.tensor((), dtype=dtype, device=device)
            tb = torch.tensor((), dtype=dtype, device=device)
            res2 = torch.lstsq(b, a, out=(tb, ta))[0]
            self.assertEqual(a, a_copy, atol=0, rtol=0)
            self.assertEqual(b, b_copy, atol=0, rtol=0)
            check_norm(a, b, expectedNorm, res2)

            res3 = torch.lstsq(b, a, out=(b, a))[0]
            check_norm(a_copy, b_copy, expectedNorm, res3)

            self.assertEqual(res1, tb, atol=0, rtol=0)
            self.assertEqual(res1, b, atol=0, rtol=0)
            self.assertEqual(res1, res2, atol=0, rtol=0)
            self.assertEqual(res1, res3, atol=0, rtol=0)

        # basic test
        expectedNorm = 0
        a = torch.tensor(((1.44, -9.96, -7.55, 8.34),
                          (-7.84, -0.28, 3.24, 8.09),
                          (-4.39, -3.24, 6.27, 5.28),
                          (4.53, 3.83, -6.64, 2.06)), dtype=dtype, device=device).t()
        b = torch.tensor(((8.58, 8.26, 8.48, -5.28),
                          (9.35, -4.43, -0.70, -0.26)), dtype=dtype, device=device).t()
        _test_underdetermined(a, b, expectedNorm)

        # test overdetermined
        expectedNorm = 17.390200628863
        a = torch.tensor(((1.44, -9.96, -7.55, 8.34, 7.08, -5.45),
                          (-7.84, -0.28, 3.24, 8.09, 2.52, -5.70),
                          (-4.39, -3.24, 6.27, 5.28, 0.74, -1.19),
                          (4.53, 3.83, -6.64, 2.06, -2.47, 4.70)), dtype=dtype, device=device).t()
        b = torch.tensor(((8.58, 8.26, 8.48, -5.28, 5.72, 8.93),
                          (9.35, -4.43, -0.70, -0.26, -7.36, -2.52)), dtype=dtype, device=device).t()
        _test_overdetermined(a, b, expectedNorm)

        # test underdetermined
        expectedNorm = 0
        a = torch.tensor(((1.44, -9.96, -7.55),
                          (-7.84, -0.28, 3.24),
                          (-4.39, -3.24, 6.27),
                          (4.53, 3.83, -6.64)), dtype=dtype, device=device).t()
        b = torch.tensor(((8.58, 8.26, 8.48),
                          (9.35, -4.43, -0.70)), dtype=dtype, device=device).t()
        _test_underdetermined(a, b, expectedNorm)

        # test reuse
        expectedNorm = 0
        a = torch.tensor(((1.44, -9.96, -7.55, 8.34),
                          (-7.84, -0.28, 3.24, 8.09),
                          (-4.39, -3.24, 6.27, 5.28),
                          (4.53, 3.83, -6.64, 2.06)), dtype=dtype, device=device).t()
        b = torch.tensor(((8.58, 8.26, 8.48, -5.28),
                          (9.35, -4.43, -0.70, -0.26)), dtype=dtype, device=device).t()
        ta = torch.tensor((), dtype=dtype, device=device)
        tb = torch.tensor((), dtype=dtype, device=device)
        torch.lstsq(b, a, out=(tb, ta))
        self.assertEqual((torch.mm(a, tb) - b).norm(), expectedNorm, atol=1e-8, rtol=0)
        torch.lstsq(b, a, out=(tb, ta))
        self.assertEqual((torch.mm(a, tb) - b).norm(), expectedNorm, atol=1e-8, rtol=0)
        torch.lstsq(b, a, out=(tb, ta))
        self.assertEqual((torch.mm(a, tb) - b).norm(), expectedNorm, atol=1e-8, rtol=0)

    @precisionOverride({torch.float32: 5e-6, torch.complex64: 5e-6})
    @skipCUDAIfNoMagma
    @skipCPUIfNoLapack
    @dtypes(torch.float32, torch.float64, torch.complex64, torch.complex128)
    def test_qr(self, device, dtype):
        def run_test(tensor_dims, some):
            A = torch.randn(*tensor_dims, dtype=dtype, device=device)
            Q, R = torch.qr(A, some=some)

            # Check0: Q[-2:] = (m, n_columns), R[-2:] = (n_columns, n)
            m, n = tensor_dims[-2:]
            n_columns = m if (not some) and m > n else min(m, n)
            self.assertEqual(Q.size(-2), m)
            self.assertEqual(R.size(-1), n)
            self.assertEqual(Q.size(-1), n_columns)

            A_ = A.cpu().numpy()
            Q_ = Q.cpu().numpy()
            R_ = R.cpu().numpy()

            # Check1: A = QR
            self.assertEqual(A_, np.matmul(Q_, R_))

            # Check2: A = QR (with out)
            Q_out, R_out = torch.full_like(Q, math.nan), torch.full_like(R, math.nan)
            torch.qr(A, some=some, out=(Q_out, R_out))
            Q_out_ = Q_out.cpu().numpy()
            R_out_ = R_out.cpu().numpy()
            self.assertEqual(A_, np.matmul(Q_out_, R_out_))

            # Check3: Q == Q_out, R == R_out
            self.assertEqual(Q_, Q_out_)
            self.assertEqual(R_, R_out_)

            # Check4: Q^{T}Q = I, triu(R) = R
            eye = torch.eye(n_columns, device=device, dtype=dtype).expand(Q.shape[:-2] + (n_columns, n_columns)).cpu().numpy()
            self.assertEqual(np.matmul(Q_.swapaxes(-1, -2).conj(), Q_), eye)
            self.assertEqual(R.triu(), R)

        tensor_dims_list = [(3, 5), (5, 5), (5, 3),  # Single matrix
                            (7, 3, 5), (7, 5, 5), (7, 5, 3),  # 3-dim Tensors
                            (7, 5, 3, 5), (7, 5, 5, 5), (7, 5, 5, 3)]  # 4-dim Tensors
        for tensor_dims, some in itertools.product(tensor_dims_list, [True, False]):
            run_test(tensor_dims, some)

    @skipCUDAIfNoMagma
    @skipCPUIfNoLapack
    def test_lapack_empty(self, device):
        # FIXME: these are just a selection of LAPACK functions -- we need a general strategy here.
        # The LAPACK functions themselves generally do NOT work with zero sized dimensions, although
        # numpy/sci often has a direct wrapper (e.g. lu_factor) and a wrapper that "does the right thing"
        # (e.g. lu).  We often name our functions identically to the lapack function, so it will take work
        # to name / migrate-to better wrappers.
        def fn(torchfn, *args):
            return torchfn(*tuple(torch.randn(shape, device=device) if isinstance(shape, tuple) else shape
                                  for shape in args))

        # inverse, pinverse
        self.assertEqual((0, 0), fn(torch.inverse, (0, 0)).shape)
        self.assertEqual((5, 0), fn(torch.pinverse, (0, 5)).shape)
        self.assertEqual((0, 5), fn(torch.pinverse, (5, 0)).shape)
        self.assertEqual((0, 0), fn(torch.pinverse, (0, 0)).shape)

        # det, logdet, slogdet
        self.assertEqual(torch.tensor(1., device=device), fn(torch.det, (0, 0)))
        self.assertEqual(torch.tensor(0., device=device), fn(torch.logdet, (0, 0)))
        self.assertEqual((torch.tensor(1., device=device), torch.tensor(0., device=device)),
                         fn(torch.slogdet, (0, 0)))

        # eig, symeig
        evalues, evectors = fn(torch.eig, (0, 0), True)
        self.assertEqual([(0, 2), (0, 0)], [evalues.shape, evectors.shape])
        evalues, evectors = fn(torch.symeig, (0, 0), True)
        self.assertEqual([(0,), (0, 0)], [evalues.shape, evectors.shape])

        # qr
        q, r = fn(torch.qr, (3, 0), True)
        self.assertEqual([(3, 0), (0, 0)], [q.shape, r.shape])
        q, r = fn(torch.qr, (0, 3), True)
        self.assertEqual([(0, 0), (0, 3)], [q.shape, r.shape])
        q, r = fn(torch.qr, (3, 0), False)
        self.assertEqual([(3, 3), (3, 0)], [q.shape, r.shape])

        # lstsq
        self.assertRaises(RuntimeError, lambda: torch.lstsq(torch.randn(0, 0), torch.randn(0, 0)))
        self.assertRaises(RuntimeError, lambda: torch.lstsq(torch.randn(0,), torch.randn(0, 0)))

    @tf32_on_and_off(0.005)
    def test_tensordot(self, device):
        a = torch.arange(60., device=device).reshape(3, 4, 5)
        b = torch.arange(24., device=device).reshape(4, 3, 2)
        c = torch.tensordot(a, b, dims=([1, 0], [0, 1])).cpu()
        cn = torch.from_numpy(np.tensordot(a.cpu().numpy(), b.cpu().numpy(),
                                           axes=([1, 0], [0, 1])))
        self.assertEqual(c, cn)

        cout = torch.zeros((5, 2))
        torch.tensordot(a, b, dims=([1, 0], [0, 1]), out=cout).cpu()
        self.assertEqual(c, cout)

        a = torch.randn(2, 3, 4, 5, device=device)
        b = torch.randn(4, 5, 6, 7, device=device)
        c = torch.tensordot(a, b, dims=2).cpu()
        cn = torch.from_numpy(np.tensordot(a.cpu().numpy(), b.cpu().numpy(),
                                           axes=2))

        with self.assertRaisesRegex(RuntimeError, "expects dims >= 0"):
            torch.tensordot(a, b, dims=-1)

        self.assertEqual(c, cn)
        c = torch.tensordot(a, b).cpu()
        cn = torch.from_numpy(np.tensordot(a.cpu().numpy(), b.cpu().numpy()))
        self.assertEqual(c, cn)


instantiate_device_type_tests(TestLinalg, globals())

if __name__ == '__main__':
    run_tests()<|MERGE_RESOLUTION|>--- conflicted
+++ resolved
@@ -2180,7 +2180,131 @@
         self._test_dot_vdot_invalid_args(device, torch.dot)
         self._test_dot_vdot_invalid_args(device, torch.dot, complex_dtypes=True)
 
-<<<<<<< HEAD
+    @skipCUDAIfNoMagma
+    @skipCPUIfNoLapack
+    @dtypes(torch.float32, torch.float64, torch.complex64, torch.complex128)
+    def test_matrix_rank(self, device, dtype):
+        matrix_rank = torch.linalg.matrix_rank
+
+        def run_test(shape0, shape1, batch):
+            a = torch.randn(*batch, shape0, shape1, dtype=dtype, device=device)
+            rank_a = matrix_rank(a)
+
+            self.assertEqual(rank_a, matrix_rank(a.conj().transpose(-2, -1)))
+            aaH = torch.matmul(a, a.conj().transpose(-2, -1))
+            rank_aaH = matrix_rank(aaH)
+            rank_aaH_hermitian = matrix_rank(aaH, hermitian=True)
+            self.assertEqual(rank_aaH, rank_aaH_hermitian)
+            aHa = torch.matmul(a.conj().transpose(-2, -1), a)
+            self.assertEqual(matrix_rank(aHa), matrix_rank(aHa, hermitian=True))
+
+            # check against NumPy
+            self.assertEqual(rank_a, np.linalg.matrix_rank(a.cpu().numpy()))
+            self.assertEqual(matrix_rank(a, 0.01), np.linalg.matrix_rank(a.cpu().numpy(), 0.01))
+
+            self.assertEqual(rank_aaH, np.linalg.matrix_rank(aaH.cpu().numpy()))
+            self.assertEqual(matrix_rank(aaH, 0.01), np.linalg.matrix_rank(aaH.cpu().numpy(), 0.01))
+
+            # hermitian flag for NumPy was added in 1.14.0
+            if np.lib.NumpyVersion(np.__version__) >= '1.14.0':
+                self.assertEqual(rank_aaH_hermitian,
+                                 np.linalg.matrix_rank(aaH.cpu().numpy(), hermitian=True))
+                self.assertEqual(matrix_rank(aaH, 0.01, True),
+                                 np.linalg.matrix_rank(aaH.cpu().numpy(), 0.01, True))
+
+            # check out= variant
+            out = torch.empty(a.shape[:-2], dtype=torch.int64, device=device)
+            ans = matrix_rank(a, out=out)
+            self.assertEqual(ans, out)
+            self.assertEqual(ans, rank_a)
+
+        shapes = (3, 13)
+        batches = ((), (0, ), (4, ), (3, 5, ))
+        for (shape0, shape1), batch in zip(itertools.product(shapes, reversed(shapes)), batches):
+            run_test(shape0, shape1, batch)
+
+    @skipCUDAIfNoMagma
+    @skipCPUIfNoLapack
+    @dtypes(torch.float32, torch.float64, torch.complex64, torch.complex128)
+    def test_matrix_rank_empty(self, device, dtype):
+        matrix_rank = torch.linalg.matrix_rank
+
+        # NumPy doesn't work for input with no elements
+        def run_test(shape0, shape1, batch):
+            a = torch.randn(*batch, shape0, shape1, dtype=dtype, device=device)
+            rank_a = matrix_rank(a)
+            expected = torch.zeros(batch, dtype=torch.int64, device=device)
+
+            self.assertEqual(rank_a, matrix_rank(a.conj().transpose(-2, -1)))
+
+            aaH = torch.matmul(a, a.conj().transpose(-2, -1))
+            rank_aaH = matrix_rank(aaH)
+            rank_aaH_hermitian = matrix_rank(aaH, hermitian=True)
+            self.assertEqual(rank_aaH, rank_aaH_hermitian)
+
+            aHa = torch.matmul(a.conj().transpose(-2, -1), a)
+            self.assertEqual(matrix_rank(aHa), matrix_rank(aHa, hermitian=True))
+
+            self.assertEqual(rank_a, expected)
+            self.assertEqual(matrix_rank(a, 0.01), expected)
+
+            self.assertEqual(rank_aaH, expected)
+            self.assertEqual(matrix_rank(aaH, 0.01), expected)
+
+            self.assertEqual(rank_aaH_hermitian, expected)
+            self.assertEqual(matrix_rank(aaH, 0.01, True), expected)
+
+        batches = ((), (4, ), (3, 5, ))
+        for batch in batches:
+            run_test(0, 0, batch)
+            run_test(0, 3, batch)
+            run_test(3, 0, batch)
+
+    @skipCUDAIfNoMagma
+    @skipCPUIfNoLapack
+    @dtypes(torch.float32, torch.float64, torch.complex64, torch.complex128)
+    def test_matrix_rank_basic(self, device, dtype):
+        matrix_rank = torch.linalg.matrix_rank
+
+        a = torch.eye(10, dtype=dtype, device=device)
+        self.assertEqual(matrix_rank(a).item(), 10)
+        self.assertEqual(matrix_rank(a, hermitian=True).item(), 10)
+
+        a[5, 5] = 0
+        self.assertEqual(matrix_rank(a).item(), 9)
+        self.assertEqual(matrix_rank(a, hermitian=True).item(), 9)
+
+    @skipCUDAIfNoMagma
+    @skipCPUIfNoLapack
+    @dtypes(torch.float32, torch.float64, torch.complex64, torch.complex128)
+    def test_old_matrix_rank(self, device, dtype):
+        a = torch.eye(10, dtype=dtype, device=device)
+        self.assertEqual(torch.matrix_rank(a).item(), 10)
+        self.assertEqual(torch.matrix_rank(a, True).item(), 10)
+
+        a[5, 5] = 0
+        self.assertEqual(torch.matrix_rank(a).item(), 9)
+        self.assertEqual(torch.matrix_rank(a, True).item(), 9)
+
+        a = torch.randn(24, 42, dtype=dtype, device=device)
+        self.assertEqual(torch.matrix_rank(a), torch.matrix_rank(a.t()))
+        aaT = torch.mm(a, a.conj().t())
+        self.assertEqual(torch.matrix_rank(aaT), torch.matrix_rank(aaT, True))
+        aTa = torch.mm(a.conj().t(), a)
+        self.assertEqual(torch.matrix_rank(aTa), torch.matrix_rank(aTa, True))
+
+        a = torch.randn(35, 75, dtype=dtype, device=device)
+        self.assertEqual(torch.matrix_rank(a), np.linalg.matrix_rank(a.cpu().numpy()))
+        self.assertEqual(torch.matrix_rank(a, 0.01), np.linalg.matrix_rank(a.cpu().numpy(), 0.01))
+
+        aaT = torch.mm(a, a.conj().t())
+        self.assertEqual(torch.matrix_rank(aaT), np.linalg.matrix_rank(aaT.cpu().numpy()))
+        self.assertEqual(torch.matrix_rank(aaT, 0.01), np.linalg.matrix_rank(aaT.cpu().numpy(), 0.01))
+
+        if np.lib.NumpyVersion(np.__version__) >= '1.14.0':
+            self.assertEqual(torch.matrix_rank(aaT, True), np.linalg.matrix_rank(aaT.cpu().numpy(), True))
+            self.assertEqual(torch.matrix_rank(aaT, 0.01, True), np.linalg.matrix_rank(aaT.cpu().numpy(), 0.01, True))
+
     def test_einsum(self, device):
         def check(equation, *operands):
             ref = np.einsum(equation, *[operand.cpu().numpy() for operand in operands])
@@ -2321,132 +2445,6 @@
         check('aa', [y], r'subscript a is repeated for operand 0 but the sizes don\'t match, 3 != 2')
         check('a, ba', [x, y], r'operands do not broadcast with remapped shapes \[original->remapped\]: '
                                r'\[2\]->\[1, 2\] \[2, 3\]->\[2, 3\]')
-=======
-    @skipCUDAIfNoMagma
-    @skipCPUIfNoLapack
-    @dtypes(torch.float32, torch.float64, torch.complex64, torch.complex128)
-    def test_matrix_rank(self, device, dtype):
-        matrix_rank = torch.linalg.matrix_rank
-
-        def run_test(shape0, shape1, batch):
-            a = torch.randn(*batch, shape0, shape1, dtype=dtype, device=device)
-            rank_a = matrix_rank(a)
-
-            self.assertEqual(rank_a, matrix_rank(a.conj().transpose(-2, -1)))
-            aaH = torch.matmul(a, a.conj().transpose(-2, -1))
-            rank_aaH = matrix_rank(aaH)
-            rank_aaH_hermitian = matrix_rank(aaH, hermitian=True)
-            self.assertEqual(rank_aaH, rank_aaH_hermitian)
-            aHa = torch.matmul(a.conj().transpose(-2, -1), a)
-            self.assertEqual(matrix_rank(aHa), matrix_rank(aHa, hermitian=True))
-
-            # check against NumPy
-            self.assertEqual(rank_a, np.linalg.matrix_rank(a.cpu().numpy()))
-            self.assertEqual(matrix_rank(a, 0.01), np.linalg.matrix_rank(a.cpu().numpy(), 0.01))
-
-            self.assertEqual(rank_aaH, np.linalg.matrix_rank(aaH.cpu().numpy()))
-            self.assertEqual(matrix_rank(aaH, 0.01), np.linalg.matrix_rank(aaH.cpu().numpy(), 0.01))
-
-            # hermitian flag for NumPy was added in 1.14.0
-            if np.lib.NumpyVersion(np.__version__) >= '1.14.0':
-                self.assertEqual(rank_aaH_hermitian,
-                                 np.linalg.matrix_rank(aaH.cpu().numpy(), hermitian=True))
-                self.assertEqual(matrix_rank(aaH, 0.01, True),
-                                 np.linalg.matrix_rank(aaH.cpu().numpy(), 0.01, True))
-
-            # check out= variant
-            out = torch.empty(a.shape[:-2], dtype=torch.int64, device=device)
-            ans = matrix_rank(a, out=out)
-            self.assertEqual(ans, out)
-            self.assertEqual(ans, rank_a)
-
-        shapes = (3, 13)
-        batches = ((), (0, ), (4, ), (3, 5, ))
-        for (shape0, shape1), batch in zip(itertools.product(shapes, reversed(shapes)), batches):
-            run_test(shape0, shape1, batch)
-
-    @skipCUDAIfNoMagma
-    @skipCPUIfNoLapack
-    @dtypes(torch.float32, torch.float64, torch.complex64, torch.complex128)
-    def test_matrix_rank_empty(self, device, dtype):
-        matrix_rank = torch.linalg.matrix_rank
-
-        # NumPy doesn't work for input with no elements
-        def run_test(shape0, shape1, batch):
-            a = torch.randn(*batch, shape0, shape1, dtype=dtype, device=device)
-            rank_a = matrix_rank(a)
-            expected = torch.zeros(batch, dtype=torch.int64, device=device)
-
-            self.assertEqual(rank_a, matrix_rank(a.conj().transpose(-2, -1)))
-
-            aaH = torch.matmul(a, a.conj().transpose(-2, -1))
-            rank_aaH = matrix_rank(aaH)
-            rank_aaH_hermitian = matrix_rank(aaH, hermitian=True)
-            self.assertEqual(rank_aaH, rank_aaH_hermitian)
-
-            aHa = torch.matmul(a.conj().transpose(-2, -1), a)
-            self.assertEqual(matrix_rank(aHa), matrix_rank(aHa, hermitian=True))
-
-            self.assertEqual(rank_a, expected)
-            self.assertEqual(matrix_rank(a, 0.01), expected)
-
-            self.assertEqual(rank_aaH, expected)
-            self.assertEqual(matrix_rank(aaH, 0.01), expected)
-
-            self.assertEqual(rank_aaH_hermitian, expected)
-            self.assertEqual(matrix_rank(aaH, 0.01, True), expected)
-
-        batches = ((), (4, ), (3, 5, ))
-        for batch in batches:
-            run_test(0, 0, batch)
-            run_test(0, 3, batch)
-            run_test(3, 0, batch)
-
-    @skipCUDAIfNoMagma
-    @skipCPUIfNoLapack
-    @dtypes(torch.float32, torch.float64, torch.complex64, torch.complex128)
-    def test_matrix_rank_basic(self, device, dtype):
-        matrix_rank = torch.linalg.matrix_rank
-
-        a = torch.eye(10, dtype=dtype, device=device)
-        self.assertEqual(matrix_rank(a).item(), 10)
-        self.assertEqual(matrix_rank(a, hermitian=True).item(), 10)
-
-        a[5, 5] = 0
-        self.assertEqual(matrix_rank(a).item(), 9)
-        self.assertEqual(matrix_rank(a, hermitian=True).item(), 9)
-
-    @skipCUDAIfNoMagma
-    @skipCPUIfNoLapack
-    @dtypes(torch.float32, torch.float64, torch.complex64, torch.complex128)
-    def test_old_matrix_rank(self, device, dtype):
-        a = torch.eye(10, dtype=dtype, device=device)
-        self.assertEqual(torch.matrix_rank(a).item(), 10)
-        self.assertEqual(torch.matrix_rank(a, True).item(), 10)
-
-        a[5, 5] = 0
-        self.assertEqual(torch.matrix_rank(a).item(), 9)
-        self.assertEqual(torch.matrix_rank(a, True).item(), 9)
-
-        a = torch.randn(24, 42, dtype=dtype, device=device)
-        self.assertEqual(torch.matrix_rank(a), torch.matrix_rank(a.t()))
-        aaT = torch.mm(a, a.conj().t())
-        self.assertEqual(torch.matrix_rank(aaT), torch.matrix_rank(aaT, True))
-        aTa = torch.mm(a.conj().t(), a)
-        self.assertEqual(torch.matrix_rank(aTa), torch.matrix_rank(aTa, True))
-
-        a = torch.randn(35, 75, dtype=dtype, device=device)
-        self.assertEqual(torch.matrix_rank(a), np.linalg.matrix_rank(a.cpu().numpy()))
-        self.assertEqual(torch.matrix_rank(a, 0.01), np.linalg.matrix_rank(a.cpu().numpy(), 0.01))
-
-        aaT = torch.mm(a, a.conj().t())
-        self.assertEqual(torch.matrix_rank(aaT), np.linalg.matrix_rank(aaT.cpu().numpy()))
-        self.assertEqual(torch.matrix_rank(aaT, 0.01), np.linalg.matrix_rank(aaT.cpu().numpy(), 0.01))
-
-        if np.lib.NumpyVersion(np.__version__) >= '1.14.0':
-            self.assertEqual(torch.matrix_rank(aaT, True), np.linalg.matrix_rank(aaT.cpu().numpy(), True))
-            self.assertEqual(torch.matrix_rank(aaT, 0.01, True), np.linalg.matrix_rank(aaT.cpu().numpy(), 0.01, True))
->>>>>>> 9c6979a2
 
     def triangular_solve_test_helper(self, A_dims, b_dims, upper, unitriangular,
                                      device, dtype):
@@ -3099,80 +3097,6 @@
 
         if self.device_type == 'cuda':
             run_test(False)
-
-    @onlyCPU
-    @slowTest
-    @dtypes(torch.double)
-    def test_einsum(self, device: torch.device, dtype: torch.dtype) -> None:
-        # test cases taken from https://gist.github.com/rockt/15ee013889d65342088e9260a377dc8f
-        x = torch.randn(5, dtype=dtype, device=device)
-        y = torch.randn(7, dtype=dtype, device=device)
-        A = torch.randn(3, 5, dtype=dtype, device=device)
-        B = torch.randn(2, 5, dtype=dtype, device=device)
-        C = torch.randn(2, 3, 5, dtype=dtype, device=device)
-        D = torch.randn(2, 5, 7, dtype=dtype, device=device)
-        E = torch.randn(7, 9, dtype=dtype, device=device)
-        F = torch.randn(2, 3, 5, 7, dtype=dtype, device=device)
-        G = torch.randn(7, 11, 13, dtype=dtype, device=device)
-        H = torch.randn(4, 4, dtype=dtype, device=device)
-        I = torch.randn(3, 4, 4, dtype=dtype, device=device)
-        l = torch.randn(5, 10, dtype=dtype, device=device)
-        r = torch.randn(5, 20, dtype=dtype, device=device)
-        w = torch.randn(30, 10, 20, dtype=dtype, device=device)
-        test_list: List[Union[Tuple[str, torch.Tensor],
-                        Tuple[str, torch.Tensor, torch.Tensor],
-                        Tuple[str, torch.Tensor, torch.Tensor, torch.Tensor]]] = [
-            # -- Vector
-            ("i->", x),                 # sum
-            ("i,i->", x, x),            # dot
-            ("i,i->i", x, x),           # vector element-wise mul
-            ("i,j->ij", x, y),          # outer
-            # -- Matrix
-            ("ij->ji", A),              # transpose
-            ("ij->j", A),               # row sum
-            ("ij->i", A),               # col sum
-            ("ij,ij->ij", A, A),        # matrix element-wise mul
-            ("ij,j->i", A, x),          # matrix vector multiplication
-            ("ij,kj->ik", A, B),        # matmul
-            ("ij,ab->ijab", A, E),      # matrix outer product
-            # -- Tensor
-            ("aij,ajk->aik", C, D),     # batch matmul
-            ("ijk,jk->i", C, A),        # tensor matrix contraction
-            ("aij,jk->aik", D, E),      # tensor matrix contraction
-            ("abcd,dfg->abcfg", F, G),  # tensor tensor contraction
-            ("ijk,jk->ik", C, A),       # tensor matrix contraction with double indices
-            ("ijk,jk->ij", C, A),       # tensor matrix contraction with double indices
-            ("ijk,ik->j", C, B),        # non contiguous
-            ("ijk,ik->jk", C, B),       # non contiguous with double indices
-            # -- Diagonal
-            ("ii", H),                 # trace
-            ("ii->i", H),              # diagonal
-            # -- Ellipsis
-            ("i...->...", H),
-            ("ki,...k->i...", A.t(), B),
-            ("k...,jk", A.t(), B),
-            ("...ii->...i", I),       # batch diagonal
-            # -- Other
-            ("bn,anm,bm->ba", l, w, r),  # as torch.bilinear
-            ("... ii->...i  ", I),       # batch diagonal with spaces
-        ]
-        for test in test_list:
-            actual = torch.einsum(test[0], test[1:])
-            expected = np.einsum(test[0], *[t.numpy() for t in test[1:]])
-            self.assertEqual(expected.shape, actual.shape, msg=test[0])
-            self.assertEqual(expected, actual, msg=test[0])
-            # test vararg
-            actual2 = torch.einsum(test[0], *test[1:])
-            self.assertEqual(expected.shape, actual2.shape, msg=test[0])
-            self.assertEqual(expected, actual2, msg=test[0])
-
-            def do_einsum(*args):
-                return torch.einsum(test[0], args)
-            # FIXME: following test cases fail gradcheck
-            if test[0] not in {"i,i->", "i,i->i", "ij,ij->ij"}:
-                gradcheck_inps = tuple(t.detach().requires_grad_() for t in test[1:])
-                self.assertTrue(torch.autograd.gradcheck(do_einsum, gradcheck_inps))
-            self.assertTrue(A._version == 0)  # check that we do not use inplace ops
 
     @skipCUDAIfNoMagma
     @skipCPUIfNoLapack
